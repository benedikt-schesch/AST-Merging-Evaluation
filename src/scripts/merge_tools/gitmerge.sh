#!/usr/bin/env sh

# usage: ./gitmerge.sh <clone_dir> <branch-1> <branch-2> <git_strategy>
# <clone_dir> must contain a clone of a repository.
<<<<<<< HEAD
# <strategy> is arguments to `git merge`, including -s and possibly -X.
# Merges branch2 into branch1, in <clone_dir>, using merge strategy <strategy>.
# Return code is 0 for merge success, 1 for merge failure, 2 for script failure.
=======
# <git_strategy> is arguments to `git merge`, including -s and possibly -X.
# Merges branch2 into branch1, in <clone_dir>, using merge strategy <git_strategy>.
# Return code is 0 for merge success, 1 for merge failure.
>>>>>>> 3f8a5816
# For merge failure, also outputs "Conflict" and aborts the merge.

set -o nounset

if [ "$#" -ne 4 ]; then
<<<<<<< HEAD
  echo "Usage: $0 CLONE_DIR BRANCH1 BRANCH2 STRATEGY" >&2
  exit 2
=======
  echo "Usage: $0 CLONE_DIR BRANCH1 BRANCH2 GIT_STRATEGY" >&2
  exit 1
>>>>>>> 3f8a5816
fi

clone_dir=$1
branch1=$2
branch2=$3
git_strategy=$4

## Perform merge

cd "$clone_dir" || (echo "$0: cannot cd to $clone_dir" ; exit 2)

git checkout "$branch1" --force
git config merge.conflictstyle zdiff3

echo "Running: git merge --no-edit $git_strategy $branch2"
# shellcheck disable=SC2086
git merge --no-edit $git_strategy "$branch2"
retVal=$?

# report conflicts
if [ $retVal -ne 0 ]; then
    echo "gitmerge.sh: Conflict after running: git merge --no-edit $git_strategy $branch2"
fi

exit $retVal<|MERGE_RESOLUTION|>--- conflicted
+++ resolved
@@ -2,27 +2,16 @@
 
 # usage: ./gitmerge.sh <clone_dir> <branch-1> <branch-2> <git_strategy>
 # <clone_dir> must contain a clone of a repository.
-<<<<<<< HEAD
-# <strategy> is arguments to `git merge`, including -s and possibly -X.
-# Merges branch2 into branch1, in <clone_dir>, using merge strategy <strategy>.
-# Return code is 0 for merge success, 1 for merge failure, 2 for script failure.
-=======
 # <git_strategy> is arguments to `git merge`, including -s and possibly -X.
 # Merges branch2 into branch1, in <clone_dir>, using merge strategy <git_strategy>.
-# Return code is 0 for merge success, 1 for merge failure.
->>>>>>> 3f8a5816
+# Return code is 0 for merge success, 1 for merge failure, 2 for script failure.
 # For merge failure, also outputs "Conflict" and aborts the merge.
 
 set -o nounset
 
 if [ "$#" -ne 4 ]; then
-<<<<<<< HEAD
-  echo "Usage: $0 CLONE_DIR BRANCH1 BRANCH2 STRATEGY" >&2
+  echo "Usage: $0 CLONE_DIR BRANCH1 BRANCH2 GIT_STRATEGY" >&2
   exit 2
-=======
-  echo "Usage: $0 CLONE_DIR BRANCH1 BRANCH2 GIT_STRATEGY" >&2
-  exit 1
->>>>>>> 3f8a5816
 fi
 
 clone_dir=$1
