--- conflicted
+++ resolved
@@ -30,27 +30,15 @@
 
 if [ -n "$VERBOSE" ] ; then
   echo "$0: about to run: git checkout $branch1 in $(pwd)"
-<<<<<<< HEAD
-  echo "$0: about to run: git checkout $branch1 in $(pwd)" >&2
-=======
->>>>>>> 0f84f178
 fi
 git checkout "$branch1" --force
 if [ -n "$VERBOSE" ] ; then
   echo "$0: ran: git checkout $branch1 in $(pwd)"
-<<<<<<< HEAD
-  echo "$0: ran: git checkout $branch1 in $(pwd)" >&2
-=======
->>>>>>> 0f84f178
 fi
 git config --local merge.conflictstyle diff3
 git config --local mergetool.prompt false
 
 echo "$0: about to run: git merge --no-edit $git_strategy $branch2 in $(pwd)"
-<<<<<<< HEAD
-echo "$0: about to run: git merge --no-edit $git_strategy $branch2 in $(pwd)" >&2
-=======
->>>>>>> 0f84f178
 
 # shellcheck disable=SC2086
 git merge --no-edit $git_strategy "$branch2"
@@ -58,10 +46,6 @@
 
 if [ -n "$VERBOSE" ] ; then
   echo "$0: ran: git merge --no-edit $git_strategy $branch2 in $(pwd)"
-<<<<<<< HEAD
-  echo "$0: ran: git merge --no-edit $git_strategy $branch2 in $(pwd)" >&2
-=======
->>>>>>> 0f84f178
 fi
 
 # report conflicts
