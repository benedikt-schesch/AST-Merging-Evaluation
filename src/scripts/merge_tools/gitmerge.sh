#!/bin/bash

# usage: ./gitmerge.sh <dir> <branch-1> <branch-2>
# <dir> must contain a clone of a repository.
# Merges branch2 into branch1, in <dir>.
# Return code is 0 for merge success, 1 for merge failure.
# For merge failure, also outputs "Conflict".

set -e
set -o nounset

if [ "$#" -ne 3 ]; then
  echo "Usage: $0 MERGE_DIR BRANCH1 BRANCH2" >&2
  exit 1
fi

dir=$1
branch1=$2
branch2=$3
wd=$(pwd)

# perform merge
<<<<<<< HEAD
cd "$dir"
=======
cd "$repo"
>>>>>>> 5b9cf9ba
git checkout "$branch1"
git merge --no-edit "$branch2"

# report conflicts
retVal=$?
if [ $retVal -ne 0 ]; then
    echo "Conflict"
    git merge --abort
    cd "$wd"
    exit $retVal
fi

# go back to wd
cd "$wd"<|MERGE_RESOLUTION|>--- conflicted
+++ resolved
@@ -20,11 +20,7 @@
 wd=$(pwd)
 
 # perform merge
-<<<<<<< HEAD
 cd "$dir"
-=======
-cd "$repo"
->>>>>>> 5b9cf9ba
 git checkout "$branch1"
 git merge --no-edit "$branch2"
 
