--- conflicted
+++ resolved
@@ -24,12 +24,8 @@
 cd "$clone_dir" || (echo "$0: cannot cd to $clone_dir" ; exit 2)
 
 git checkout "$branch1" --force
-<<<<<<< HEAD
-git config merge.conflictstyle diff3
-=======
-git config --local merge.conflictstyle zdiff3
+git config --local merge.conflictstyle diff3
 git config --local mergetool.prompt false
->>>>>>> 454846a9
 
 echo "Running: git merge --no-edit $git_strategy $branch2"
 # shellcheck disable=SC2086
