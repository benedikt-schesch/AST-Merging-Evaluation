--- conflicted
+++ resolved
@@ -22,17 +22,10 @@
 wd=$(pwd)
 
 # run intellimerge
-<<<<<<< HEAD
 java -jar $INTELLIMERGE -r "$dir" -b "$branch1" "$branch2" -o temp
 
 # run git merge
 cd "$dir"
-=======
-java -jar $INTELLIMERGE -r "$repo" -b "$branch1" "$branch2" -o temp
-
-# run git merge
-cd "$repo"
->>>>>>> 5b9cf9ba
 git checkout "$branch1"
 # collect initial counts of conflict markers
 m1a=$(grep -ro "<<<<<<<" . | wc -l)
@@ -42,17 +35,10 @@
 
 # move files
 cd "$wd"
-<<<<<<< HEAD
 find temp -type f | while read f; do
     # construct paths
     suffix=${f#"temp"}
     mv "$f" "$dir$suffix"
-=======
-find temp -type f|while read f; do
-    # construct paths
-    suffix=${f#"temp"}
-    mv "$f" "$repo$suffix"
->>>>>>> 5b9cf9ba
 done
 
 # report conflicts
