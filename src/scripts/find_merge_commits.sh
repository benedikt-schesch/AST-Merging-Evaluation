--- conflicted
+++ resolved
@@ -158,12 +158,7 @@
             fi
 
             # A merge commit has two parents, ignore non-merge commits.
-<<<<<<< HEAD
-            # shellcheck disable=SC2086 # Don't quote a number.
-            if [ $NUM_OF_PARENTS -eq 2 ]
-=======
             if [ "$NUM_OF_PARENTS" -eq 2 ]
->>>>>>> 6e4bcac5
             then
                 MERGE_COMMIT=${COMMITS[$i]}
                 RES="$(echo "$GH_RES" | jq -r --arg i "$i" '.[($i | tonumber)].parents[].sha')"
