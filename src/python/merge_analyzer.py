--- conflicted
+++ resolved
@@ -133,13 +133,8 @@
     """
     repo_slug, merge_data, cache_directory = args
 
-<<<<<<< HEAD
-    cache_key = str(merge_data["left"]) + "_" + str(merge_data["right"])
-    merge_cache_directory = cache_directory / "merge_analysis"
-=======
     left_sha = merge_data["left"]
     right_sha = merge_data["right"]
->>>>>>> decf0a5b
 
     print("merge_analyzer: Analyzing", repo_slug, left_sha, right_sha)
 
@@ -166,59 +161,6 @@
         workdir_id=repo_slug + "/right-" + left_sha + "-" + right_sha,
         lazy_clone=True,
     )
-<<<<<<< HEAD
-    right_success, _ = repo_right.checkout(right_sha)
-    if not right_success:
-        cache_data["right parent test result"] = TEST_STATE.Git_checkout_failed.name
-        for key, value in cache_data.items():
-            merge_data[key] = value
-        set_in_cache(cache_key, cache_data, repo_slug, merge_cache_directory)
-        print(
-            f"merge_analyzer: right parent checkout failed for"
-            f" {repo_slug} {left_sha} {right_sha} {repo_right.repo_path}"
-        )
-        return merge_data
-
-    # Compute diff size in lines between left and right
-    assert repo_left.repo_path.exists()
-    assert repo_right.repo_path.exists()
-    command = (
-        f"diff -r {repo_left.repo_path} {repo_right.repo_path} | grep -a '^>' | wc -l"
-    )
-    process = process = subprocess.run(
-        command, shell=True, stdout=subprocess.PIPE, stderr=subprocess.PIPE, text=True
-    )
-
-    diff_size = int(process.stdout.strip())
-    cache_data["diff_size"] = diff_size
-
-    # List all files that are different between left and right
-    process = subprocess.run(
-        ["diff", "-r", "--brief", str(repo_left.repo_path), str(repo_right.repo_path)],
-        stdout=subprocess.PIPE,
-        text=True,
-    )
-
-    diff_files = process.stdout.split("\n") if process.stdout else []
-    diff_files = [line.split()[-1] for line in diff_files if len(line.split()) > 0]
-
-    # Check if diff contains a java file
-    contains_java_file = any(file.endswith(".java") for file in diff_files)
-    cache_data["diff_contains_java_file"] = contains_java_file
-
-    if not contains_java_file:
-        print(
-            "merge_analyzer: Skipping",
-            repo_slug,
-            cache_key,
-            "because the diff does not contain a java file.",
-        )
-        for key, value in cache_data.items():
-            merge_data[key] = value
-        set_in_cache(cache_key, cache_data, repo_slug, merge_cache_directory)
-        return merge_data
-=======
->>>>>>> decf0a5b
 
     # Test left parent
     result, test_coverage, left_tree_fingerprint = repo_left.checkout_and_test(
@@ -368,17 +310,10 @@
 
     for repo_slug in repo_result:
         output_file = Path(os.path.join(args.output_dir, repo_slug + ".csv"))
-<<<<<<< HEAD
 
         df = pd.DataFrame(repo_result[repo_slug])
         output_file.parent.mkdir(parents=True, exist_ok=True)
 
-=======
-
-        df = pd.DataFrame(repo_result[repo_slug])
-        output_file.parent.mkdir(parents=True, exist_ok=True)
-
->>>>>>> decf0a5b
         if len(df) == 0:
             df.to_csv(output_file, index_label="idx")
             continue
