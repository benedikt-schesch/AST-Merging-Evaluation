#!/usr/bin/env python3
# -*- coding: utf-8 -*-
""" Analyze the merges i.e. check if the parents pass tests and statistics between merges.
usage: python3 merge_analyzer.py --repos_head_passes_csv <path_to_repos_head_passes.csv>
                                --merges_path <path_to_merges>
                                --output_dir <output_dir>
                                --cache_dir <cache_dir>
This script analyzes the merges i.e. it checks if the parents pass tests and it
computes statistics between merges.
The output is written in output_dir and consists of the same merges as the input
but with the test results and statistics.
"""

import os
import multiprocessing
import subprocess
import argparse
from pathlib import Path
from functools import partialmethod
from typing import Tuple
import random
import numpy as np
import pandas as pd
from repo import Repository, TEST_STATE
from tqdm import tqdm
from cache_utils import set_in_cache, lookup_in_cache, slug_repo_name
<<<<<<< HEAD
from test_repo_heads import num_processes
from variables import TIMEOUT_MERGING, TIMEOUT_TESTING_PARENT, N_TESTS
=======
from write_head_hashes import num_processes
from variables import TIMEOUT_TESTING_PARENT, N_TESTS
>>>>>>> 6a062390
import matplotlib.pyplot as plt

if os.getenv("TERM", "dumb") == "dumb":
    tqdm.__init__ = partialmethod(tqdm.__init__, disable=True)  # type: ignore

columns = [
    "sampled for testing",
    "left_tree_fingerprint",
    "right_tree_fingerprint",
    "diff_size",
    "diff_contains_java_file",
    "left parent test result",
    "left parent test coverage",
    "right parent test result",
    "right parent test coverage",
    "parents pass",
    "test merge",
]


def is_test_passed(test_state: str) -> bool:
    """Returns true if the test state indicates passed tests."""
    return test_state == TEST_STATE.Tests_passed.name


def merge_analyzer(  # pylint: disable=too-many-locals,too-many-statements
    args: Tuple[str, pd.Series, Path]
) -> pd.Series:
    """
    Merges two branches and returns the result.
    Args:
        args (Tuple[str,pd.Series,Path]): A tuple containing the repo slug,
                the merge data (which is side-effected), and the cache path.
    Returns:
        dict: A dictionary containing the merge result.
    """
    repo_slug, merge_data, cache_directory = args

    cache_key = str(merge_data["left"]) + "_" + str(merge_data["right"])
    merge_cache_directory = cache_directory / "merge_analysis"

    cache_data = lookup_in_cache(cache_key, repo_slug, merge_cache_directory, True)
    if cache_data is not None and isinstance(cache_data, dict):
        for key, value in cache_data.items():
            merge_data[key] = value
        return merge_data
    print("merge_analyzer: Analyzing", repo_slug, cache_key)

    # Default values
    cache_data = {}
    for key in columns:
        cache_data[key] = None
    cache_data["test merge"] = False

    left_sha = merge_data["left"]
    right_sha = merge_data["right"]

    # Checkout left parent
    repo_left = Repository(
        repo_slug,
        cache_directory=cache_directory,
        workdir_id=repo_slug + "/left-" + left_sha + "-" + right_sha,
    )
    left_success, _ = repo_left.checkout(left_sha)
    if not left_success:
        cache_data["left parent test result"] = TEST_STATE.Git_checkout_failed.name
        for key, value in cache_data.items():
            merge_data[key] = value
        set_in_cache(cache_key, cache_data, repo_slug, merge_cache_directory)
        print(
            f"merge_analyzer: left parent checkout failed for {repo_slug} "
            f"{left_sha} {right_sha} {repo_left.repo_path}"
        )
        return merge_data

    # Checkout right parent
    repo_right = Repository(
        repo_slug,
        cache_directory=cache_directory,
        workdir_id=repo_slug + "/right-" + left_sha + "-" + right_sha,
    )
    right_success, _ = repo_right.checkout(right_sha)
    if not right_success:
        cache_data["right parent test result"] = TEST_STATE.Git_checkout_failed.name
        for key, value in cache_data.items():
            merge_data[key] = value
        set_in_cache(cache_key, cache_data, repo_slug, merge_cache_directory)
        print(
            f"merge_analyzer: right parent checkout failed for"
            f" {repo_slug} {left_sha} {right_sha} {repo_right.repo_path}"
        )
        return merge_data

    # Compute diff size in lines between left and right
    assert repo_left.repo_path.exists()
    assert repo_right.repo_path.exists()
    command = (
        f"diff -r {repo_left.repo_path} {repo_right.repo_path} | grep -a '^>' | wc -l"
    )
    process = process = subprocess.run(
        command, shell=True, stdout=subprocess.PIPE, stderr=subprocess.PIPE, text=True
    )

    diff_size = int(process.stdout.strip())
    cache_data["diff_size"] = diff_size

    # List all files that are different between left and right
    process = subprocess.run(
        ["diff", "-r", "--brief", str(repo_left.repo_path), str(repo_right.repo_path)],
        stdout=subprocess.PIPE,
        text=True,
    )

    diff_files = process.stdout.split("\n") if process.stdout else []
    diff_files = [line.split()[-1] for line in diff_files if len(line.split()) > 0]

    # Check if diff contains a java file
    contains_java_file = any(file.endswith(".java") for file in diff_files)
    cache_data["diff_contains_java_file"] = contains_java_file

    if not contains_java_file:
        print(
            "merge_analyzer: Skipping",
            repo_slug,
            cache_key,
            "because the diff does not contain a java file.",
        )
        for key, value in cache_data.items():
            merge_data[key] = value
        set_in_cache(cache_key, cache_data, repo_slug, merge_cache_directory)
        return merge_data

    # Test left parent
    cache_data["left_tree_fingerprint"] = repo_left.compute_tree_fingerprint()
    result, test_coverage = repo_left.test(TIMEOUT_TESTING_PARENT, N_TESTS)
    cache_data["left parent test result"] = result.name
    cache_data["left parent test coverage"] = test_coverage
    cache_data["parents pass"] = is_test_passed(cache_data["left parent test result"])

    # Test right parent
    cache_data["right_tree_fingerprint"] = repo_right.compute_tree_fingerprint()
    result, test_coverage = repo_right.test(TIMEOUT_TESTING_PARENT, N_TESTS)
    cache_data["right parent test result"] = result.name
    cache_data["right parent test coverage"] = test_coverage
    cache_data["parents pass"] = cache_data["parents pass"] and is_test_passed(
        cache_data["right parent test result"]
    )

    cache_data["test merge"] = (
        cache_data["parents pass"] and cache_data["diff_contains_java_file"]
    )

    set_in_cache(cache_key, cache_data, repo_slug, merge_cache_directory)

    print("merge_analyzer: Analyzed", repo_slug, cache_key)

    for key, value in cache_data.items():
        merge_data[key] = value

    return merge_data


def build_merge_analyzer_arguments(args: argparse.Namespace, repo_slug: str):
    """
    Creates the arguments for the merger function.
    Args:
        args (argparse.Namespace): The arguments to the script.
        repo_slug (str): The repository slug.
    Returns:
        list: A list of arguments for the merger function.
    """
    merge_list_file = Path(
        os.path.join(args.merges_path, slug_repo_name(repo_slug) + ".csv")
    )
    output_file = Path(
        os.path.join(args.output_dir, slug_repo_name(repo_slug) + ".csv")
    )
    if not merge_list_file.exists():
        print(
            "merge_analyzer:",
            repo_slug,
            "does not have a list of merges. Missing file: ",
            merge_list_file,
        )
        return []

    if output_file.exists():
        print(
            "merge_analyzer: Skipping",
            repo_slug,
            "because it is already computed.",
        )
        return []

    merges = pd.read_csv(
        merge_list_file,
        names=["idx", "branch_name", "merge", "left", "right", "notes"],
        dtype={
            "idx": int,
            "branch_name": str,
            "merge": str,
            "left": str,
            "right": str,
            "notes": str,
        },
        header=0,
        index_col="idx",
    )
    merges["left"] = merges["left"].astype(str)
    merges["right"] = merges["right"].astype(str)
    merges["notes"].replace(np.nan, "", inplace=True)

    arguments = [
        (repo_slug, merge_data, Path(args.cache_dir))
        for _, merge_data in merges.iterrows()
    ]
    return arguments


# Plotting function using matplotlib
def plot_vertical_histogram(data, title, ax):
    """Plot a vertical histogram with the given data"""
    data = [
        data[i] for i in sorted(range(len(data)), key=lambda i: data[i], reverse=True)
    ]
    ax.bar(range(len(data)), data)
    ax.set_title(title)
    ax.set_xlabel("Repository Index")
    ax.set_ylabel("Count")


if __name__ == "__main__":
    print("merge_analyzer: Start")
    parser = argparse.ArgumentParser()
    parser.add_argument("--repos_head_passes_csv", type=Path)
    parser.add_argument("--merges_path", type=Path)
    parser.add_argument("--output_dir", type=Path)
    parser.add_argument("--cache_dir", type=Path, default="cache/merges/")
    parser.add_argument("--n_sampled_merges", type=int, default=20)
    args = parser.parse_args()
    Path(args.cache_dir).mkdir(parents=True, exist_ok=True)
    Path(args.output_dir).mkdir(parents=True, exist_ok=True)

    repos = pd.read_csv(args.repos_head_passes_csv, index_col="idx")

    print("merge_analyzer: Constructing Inputs")
    merger_arguments = []
    for _, repository_data in tqdm(repos.iterrows(), total=len(repos)):
        repo_slug = repository_data["repository"]
        merger_arguments += build_merge_analyzer_arguments(args, repo_slug)

    # Shuffle input to reduce cache contention
    random.seed(42)
    random.shuffle(merger_arguments)

    print("merge_analyzer: Finished Constructing Inputs")
    # New merges are merges whose analysis does not appear in the output folder.
    print("merge_analyzer: Number of new merges:", len(merger_arguments))

    print("merge_analyzer: Started Merging")
    with multiprocessing.Pool(processes=num_processes()) as pool:
        merger_results = list(
            tqdm(
                pool.imap(merge_analyzer, merger_arguments), total=len(merger_arguments)
            )
        )
    print("merge_analyzer: Finished Merging")

    repo_result = {repo_slug: [] for repo_slug in repos["repository"]}
    print("merge_analyzer: Constructing Output")
    n_new_analyzed = 0
    n_new_candidates_to_test = 0
    n_new_passing_parents = 0
    for i in tqdm(range(len(merger_arguments))):
        repo_slug = merger_arguments[i][0]
        results_data = merger_results[i]

        repo_result[repo_slug].append(merger_results[i])
        n_new_analyzed += 1
        if "test merge" in results_data and results_data["test merge"]:
            n_new_candidates_to_test += 1
        if "parents pass" in results_data and results_data["parents pass"]:
            n_new_passing_parents += 1

    # Initialize counters
    n_total_analyzed = 0
    n_candidates_to_test = 0
    n_java_contains_diff = 0
    n_sampled_for_testing = 0

    # Data collection for histograms
    repo_data = []

    for repo_slug in repo_result:
        output_file = Path(
            os.path.join(args.output_dir, slug_repo_name(repo_slug) + ".csv")
        )

        if output_file.exists():
            try:
                df = pd.read_csv(output_file, header=0)
                if len(df) == 0:
                    continue
            except pd.errors.EmptyDataError:
                print(
                    "merge_analyzer: Skipping",
                    repo_slug,
                    "because it does not contain any merges.",
                )
                continue
        else:
            df = pd.DataFrame(repo_result[repo_slug])
            if len(df) == 0:
                continue

            # Pick randomly n_sampled_merges merges to test from the ones that are candidates
            df["sampled for testing"] = False
            testable_merges = df[df["test merge"]]
            testable_merges = testable_merges.sample(frac=1.0, random_state=42)
            sampled_merges = testable_merges[: args.n_sampled_merges]
            df.loc[sampled_merges.index, "sampled for testing"] = True

            df.sort_index(inplace=True)
            df.to_csv(output_file, index_label="idx")

        # Collect data for histograms
        repo_data.append(
            (
                repo_slug,
                len(df),
                df["test merge"].sum(),
                df["diff_contains_java_file"].dropna().sum(),
                df["sampled for testing"].dropna().sum(),
            )
        )

        # Update global counters
        n_total_analyzed += len(df)
        n_java_contains_diff += df["diff_contains_java_file"].sum()
        n_candidates_to_test += df["test merge"].dropna().sum()
        n_sampled_for_testing += df["sampled for testing"].dropna().sum()

    # Print summaries
    print(
        "merge_analyzer: Total number of merges that have been compared:",
        n_total_analyzed,
    )
    print(
        "merge_analyzer: Total number of merges that have been compared and have a java diff:",
        n_java_contains_diff,
    )
    print(
        "merge_analyzer: Total number of merges that have been "
        "compared and are testable (Has Java Diff + Parents Pass)",
        n_candidates_to_test,
    )
    print(
        "merge_analyzer: Total number of merges that are testable which have been sampled",
        n_sampled_for_testing,
    )
    print("merge_analyzer: Finished Constructing Output")
    print("merge_analyzer: Done")

    # Creating the plots
    repo_slugs, totals, candidates, passings, sampled = zip(*repo_data)
    fig, axs = plt.subplots(4, 1, figsize=(10, 20), tight_layout=True)
    plot_vertical_histogram(
        totals,
        f"Total Analyzed per Repository (Total: {n_total_analyzed})",
        axs[0],
    )
    plot_vertical_histogram(
        candidates,
        f"Merges which contain a Java file that has been changed (Total: {n_java_contains_diff})",
        axs[1],
    )
    plot_vertical_histogram(
        passings,
        f"Testable (Has Java Diff + Parents Pass) nerge Candidates "
        f"per Repository (Total: {n_candidates_to_test})",
        axs[2],
    )
    plot_vertical_histogram(
        sampled,
        f"Sampled Merges for Testing per Repository (Total: {n_sampled_for_testing})",
        axs[3],
    )

    # Add titles and save the figure
    fig.suptitle(
        f"Merges Analysis Results (Number of Repositories: {len(repos)})", y=0.98
    )
    fig.tight_layout(rect=[0, 0, 1, 0.97])  # type: ignore

    parent_output_dir = args.output_dir.parent
    plt.savefig(parent_output_dir / "merges_analyzer_histograms.pdf")
    print("merge_analyzer: Done")<|MERGE_RESOLUTION|>--- conflicted
+++ resolved
@@ -24,13 +24,8 @@
 from repo import Repository, TEST_STATE
 from tqdm import tqdm
 from cache_utils import set_in_cache, lookup_in_cache, slug_repo_name
-<<<<<<< HEAD
 from test_repo_heads import num_processes
 from variables import TIMEOUT_MERGING, TIMEOUT_TESTING_PARENT, N_TESTS
-=======
-from write_head_hashes import num_processes
-from variables import TIMEOUT_TESTING_PARENT, N_TESTS
->>>>>>> 6a062390
 import matplotlib.pyplot as plt
 
 if os.getenv("TERM", "dumb") == "dumb":
