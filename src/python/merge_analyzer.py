#!/usr/bin/env python3
""" Analyze the merges i.e. check if the parents pass tests and statistics between merges.
usage: python3 merge_analyzer.py --repos_head_passes_csv <path_to_repos_head_passes.csv>
                                --merges_path <path_to_merges>
                                --output_dir <output_dir>
                                --cache_dir <cache_dir>
This script analyzes the merges i.e. it checks if the parents pass tests and it
computes statistics between merges.
The output is written in output_dir and consists of the same merges as the input
but with the test results and statistics.
"""

import os
import multiprocessing
import subprocess
import argparse
from pathlib import Path
from functools import partialmethod
from typing import Tuple
import random
import numpy as np
import pandas as pd
from repo import Repository, MERGE_TOOL, TEST_STATE, MERGE_STATE
from tqdm import tqdm
from cache_utils import set_in_cache, lookup_in_cache, slug_repo_name
from write_head_hashes import num_processes
from variables import TIMEOUT_MERGING, TIMEOUT_TESTING_PARENT, N_TESTS

if os.getenv("TERM", "dumb") == "dumb":
    tqdm.__init__ = partialmethod(tqdm.__init__, disable=True)  # type: ignore


def is_test_passed(test_state: str) -> bool:
    """Returns true if the test state indicates passed tests."""
    return test_state == TEST_STATE.Tests_passed.name


def merge_analyzer(  # pylint: disable=too-many-locals
    args: Tuple[str, pd.Series, Path]
) -> pd.Series:
    """
    Merges two branches and returns the result.
    Args:
        args (Tuple[str,pd.Series,Path]): A tuple containing the repo slug,
                the merge data (which is side-effected), and the cache path.
    Returns:
        dict: A dictionary containing the merge result.
    """
    repo_slug, merge_data, cache_directory = args

    cache_key = merge_data["left"] + "_" + merge_data["right"]
    merge_cache_directory = cache_directory / "merge_analysis"

    cache_data = lookup_in_cache(cache_key, repo_slug, merge_cache_directory, True)
    if cache_data is not None and isinstance(cache_data, dict):
        for key, value in cache_data.items():
            merge_data[key] = value
        return merge_data

    cache_data = {}
    left_sha = merge_data["left"]
    right_sha = merge_data["right"]
    repo_left = Repository(
        repo_slug,
        cache_directory=cache_directory,
        workdir_id="left-" + left_sha + "-" + right_sha,
    )
    repo_right = Repository(
        repo_slug,
        cache_directory=cache_directory,
        workdir_id="right-" + left_sha + "-" + right_sha,
    )
    left_success, _ = repo_left.checkout(left_sha)
    right_success, _ = repo_right.checkout(right_sha)
<<<<<<< HEAD

    if not left_success:
        raise Exception(
            "git checkout failed: ", repo_left.repo_path, merge_data["left"]
        )
    if not right_success:
        raise Exception(
            "git checkout failed: ", repo_right.repo_path, merge_data["right"]
        )
=======
>>>>>>> 653af6b0

    # Compute diff size in lines between left and right
    assert repo_left.repo_path.exists()
    assert repo_right.repo_path.exists()
    process = subprocess.run(
        ["diff", "-r", str(repo_left.repo_path), str(repo_right.repo_path)],
        stdout=subprocess.PIPE,
        text=True,
    )

    diff_size = len(process.stdout.split("\n")) if process.stdout else 0
    cache_data["diff_size"] = diff_size

    # List all files that are different between left and right
    process = subprocess.run(
        ["diff", "-r", "--brief", str(repo_left.repo_path), str(repo_right.repo_path)],
        stdout=subprocess.PIPE,
        text=True,
    )

    diff_files = process.stdout.split("\n") if process.stdout else []
    diff_files = [line.split()[-1] for line in diff_files if line]

    # Check if diff contains a java file
    contains_java_file = any(file.endswith(".java") for file in diff_files)
    cache_data["diff_contains_java_file"] = contains_java_file

    # Test left parent
<<<<<<< HEAD
    cache_data["left_tree_fingerprint"] = repo_left.compute_tree_fingerprint()
    result, test_coverage = repo_left.test(TIMEOUT_TESTING_PARENT, N_TESTS)
    cache_data["left parent test result"] = result.name
    cache_data["left parent test coverage"] = test_coverage
    cache_data["parents pass"] = is_test_passed(cache_data["left parent test result"])

    # Test right parent
    cache_data["right_tree_fingerprint"] = repo_right.compute_tree_fingerprint()
    result, test_coverage = repo_right.test(TIMEOUT_TESTING_PARENT, N_TESTS)
    cache_data["right parent test result"] = result.name
    cache_data["right parent test coverage"] = test_coverage
    cache_data["parents pass"] = cache_data["parents pass"] and is_test_passed(
        cache_data["right parent test result"]
    )
=======
    if not left_success:
        # This should never happen.  Search output for "Git_checkout_failed"
        cache_data["left parent test result"] = TEST_STATE.Git_checkout_failed.name
        cache_data["left_tree_fingerprint"] = None
        cache_data["left parent test coverage"] = None
        cache_data["parents pass"] = False
    else:
        cache_data["left_tree_fingerprint"] = repo_left.compute_tree_fingerprint()
        result, test_coverage = repo_left.test(TIMEOUT_TESTING_PARENT, N_TESTS)
        cache_data["left parent test result"] = result.name
        cache_data["left parent test coverage"] = test_coverage
        cache_data["parents pass"] = is_test_passed(
            cache_data["left parent test result"]
        )

    # Test right parent
    if not right_success:
        # This should never happen.  Search output for "Git_checkout_failed"
        cache_data["right parent test result"] = TEST_STATE.Git_checkout_failed.name
        cache_data["right_tree_fingerprint"] = None
        cache_data["right parent test coverage"] = None
        cache_data["parents pass"] = False
    else:
        cache_data["right_tree_fingerprint"] = repo_right.compute_tree_fingerprint()
        result, test_coverage = repo_right.test(TIMEOUT_TESTING_PARENT, N_TESTS)
        cache_data["right parent test result"] = result.name
        cache_data["right parent test coverage"] = test_coverage
        cache_data["parents pass"] = cache_data["parents pass"] and is_test_passed(
            cache_data["right parent test result"]
        )
>>>>>>> 653af6b0

    cache_data["test merge"] = (
        cache_data["parents pass"]
        and cache_data["diff_contains_java_file"]
        and cache_data["left parent test coverage"] is not None
        and cache_data["right parent test coverage"] is not None
        and cache_data["left parent test coverage"] > 0.8
        and cache_data["right parent test coverage"] > 0.8
    )

    set_in_cache(cache_key, cache_data, repo_slug, merge_cache_directory)

    for key, value in cache_data.items():
        merge_data[key] = value

    return merge_data


def build_merge_analyzer_arguments(args: argparse.Namespace, repo_slug: str):
    """
    Creates the arguments for the merger function.
    Args:
        args (argparse.Namespace): The arguments to the script.
        repo_slug (str): The repository slug.
    Returns:
        list: A list of arguments for the merger function.
    """
    merge_list_file = Path(
        os.path.join(args.merges_path, slug_repo_name(repo_slug) + ".csv")
    )
    output_file = Path(
        os.path.join(args.output_dir, slug_repo_name(repo_slug) + ".csv")
    )
    if not merge_list_file.exists():
        print(
            "merge_analyzer:",
            repo_slug,
            "does not have a list of merges. Missing file: ",
            merge_list_file,
        )
        return []

    if output_file.exists():
        print(
            "merge_analyzer: Skipping",
            repo_slug,
            "because it is already computed.",
        )
        return []

    merges = pd.read_csv(
        merge_list_file,
        names=["idx", "branch_name", "merge", "left", "right", "notes"],
        dtype={
            "idx": int,
            "branch_name": str,
            "merge": str,
            "left": str,
            "right": str,
            "notes": str,
        },
        header=0,
        index_col="idx",
    )
    merges["notes"].replace(np.nan, "", inplace=True)

    arguments = [
        (repo_slug, merge_data, Path(args.cache_dir))
        for _, merge_data in merges.iterrows()
    ]
    return arguments


if __name__ == "__main__":
    print("merge_analyzer: Start")
    parser = argparse.ArgumentParser()
    parser.add_argument("--repos_head_passes_csv", type=Path)
    parser.add_argument("--merges_path", type=Path)
    parser.add_argument("--output_dir", type=Path)
    parser.add_argument("--cache_dir", type=Path, default="cache/merges/")
    args = parser.parse_args()
    Path(args.cache_dir).mkdir(parents=True, exist_ok=True)
    Path(args.output_dir).mkdir(parents=True, exist_ok=True)

    repos = pd.read_csv(args.repos_head_passes_csv, index_col="idx")

    print("merge_analyzer: Constructing Inputs")
    merger_arguments = []
    for _, repository_data in tqdm(repos.iterrows(), total=len(repos)):
        repo_slug = repository_data["repository"]
        merger_arguments += build_merge_analyzer_arguments(args, repo_slug)

    # Shuffle input to reduce cache contention
    random.seed(42)
    random.shuffle(merger_arguments)

    print("merge_analyzer: Finished Constructing Inputs")
    # New merges are merges whose analysis does not appear in the output folder.
    print("merge_analyzer: Number of new merges:", len(merger_arguments))

    print("merge_analyzer: Started Merging")
    with multiprocessing.Pool(processes=num_processes()) as pool:
        merger_results = list(
            tqdm(
                pool.imap(merge_analyzer, merger_arguments), total=len(merger_arguments)
            )
        )
    print("merge_analyzer: Finished Merging")

    repo_result = {repo_slug: [] for repo_slug in repos["repository"]}
    print("merge_analyzer: Constructing Output")
    n_new_analyzed = 0
    n_new_to_test = 0
    for i in tqdm(range(len(merger_arguments))):
        repo_slug = merger_arguments[i][0]
        results_data = merger_results[i]

        repo_result[repo_slug].append(merger_results[i])
        n_new_analyzed += 1
        if results_data["test merge"]:
            n_new_to_test += 1

    n_total_analyzed = 0
    n_total_to_test = 0
    for repo_slug in repo_result:
        output_file = Path(
            os.path.join(args.output_dir, slug_repo_name(repo_slug) + ".csv")
        )
        if output_file.exists():
            try:
                df = pd.read_csv(output_file, header=0)
                n_total_analyzed += len(df)
                n_total_to_test += len(df[df["test merge"]])
            except pd.errors.EmptyDataError:
                print(
                    "merge_analyzer: Skipping",
                    repo_slug,
                    "because it does not contain any merges.",
                )
            continue
        df = pd.DataFrame(repo_result[repo_slug])
        df.sort_index(inplace=True)
        df.to_csv(output_file, index_label="idx")
        n_total_analyzed += len(df)
        n_total_to_test += len(df[df["test merge"]])

    print(
        "merge_analyzer: Number of merge tool outputs that have been newly compared:",
        n_new_analyzed,
    )
    print(
        "merge_analyzer: Number of merge tool outputs that have been newly compared",
        "and are to test:",
        n_new_to_test,
    )
    print(
        "merge_analyzer: Total number of merge tool outputs that have been compared:",
        n_total_analyzed,
    )
    print(
        "merge_analyzer: Total number of merge tool outputs that have been compared",
        "and are to test:",
        n_total_to_test,
    )
    print("merge_analyzer: Finished Constructing Output")
    print("merge_analyzer: Done")<|MERGE_RESOLUTION|>--- conflicted
+++ resolved
@@ -72,18 +72,6 @@
     )
     left_success, _ = repo_left.checkout(left_sha)
     right_success, _ = repo_right.checkout(right_sha)
-<<<<<<< HEAD
-
-    if not left_success:
-        raise Exception(
-            "git checkout failed: ", repo_left.repo_path, merge_data["left"]
-        )
-    if not right_success:
-        raise Exception(
-            "git checkout failed: ", repo_right.repo_path, merge_data["right"]
-        )
-=======
->>>>>>> 653af6b0
 
     # Compute diff size in lines between left and right
     assert repo_left.repo_path.exists()
@@ -112,22 +100,6 @@
     cache_data["diff_contains_java_file"] = contains_java_file
 
     # Test left parent
-<<<<<<< HEAD
-    cache_data["left_tree_fingerprint"] = repo_left.compute_tree_fingerprint()
-    result, test_coverage = repo_left.test(TIMEOUT_TESTING_PARENT, N_TESTS)
-    cache_data["left parent test result"] = result.name
-    cache_data["left parent test coverage"] = test_coverage
-    cache_data["parents pass"] = is_test_passed(cache_data["left parent test result"])
-
-    # Test right parent
-    cache_data["right_tree_fingerprint"] = repo_right.compute_tree_fingerprint()
-    result, test_coverage = repo_right.test(TIMEOUT_TESTING_PARENT, N_TESTS)
-    cache_data["right parent test result"] = result.name
-    cache_data["right parent test coverage"] = test_coverage
-    cache_data["parents pass"] = cache_data["parents pass"] and is_test_passed(
-        cache_data["right parent test result"]
-    )
-=======
     if not left_success:
         # This should never happen.  Search output for "Git_checkout_failed"
         cache_data["left parent test result"] = TEST_STATE.Git_checkout_failed.name
@@ -158,7 +130,6 @@
         cache_data["parents pass"] = cache_data["parents pass"] and is_test_passed(
             cache_data["right parent test result"]
         )
->>>>>>> 653af6b0
 
     cache_data["test merge"] = (
         cache_data["parents pass"]
