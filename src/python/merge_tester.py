#!/usr/bin/env python3
"""Test the merges and check if the parents pass tests.
usage: python3 merge_tester.py --valid_repos_csv <path_to_valid_repos.csv>
                                --merges_path <path_to_merges>
                                --output_dir <output_dir>
                                --cache_dir <cache_dir>
This script tests the merges and checks if the parents pass tests. 
"""

import os
import multiprocessing
import argparse
from pathlib import Path
from functools import partialmethod
from typing import Tuple
import random
import pandas as pd
from repo import Repository, MERGE_TOOL, MERGE_STATE, TEST_STATE
from tqdm import tqdm

if os.getenv("TERM", "dumb") == "dumb":
    tqdm.__init__ = partialmethod(tqdm.__init__, disable=True)  # type: ignore

TIMEOUT_MERGING = 60 * 30  # 30 minutes
TIMEOUT_TESTING = 60 * 30  # 30 minutes
N_RESTARTS = 3


def merge_tester(args: Tuple[str, pd.Series, Path]) -> dict:
    """Tests the parents of a merge and in case of success, it tests the merge.
    Args:
        args (Tuple[str,pd.Series,Path]): A tuple containing the repository info and the cache path.
    Returns:
        dict: The result of the test.
    """
    repo_name, merge_data, cache_prefix = args
    result = {}
    print("merge_tester: Started ", repo_name, merge_data["left"], merge_data["right"])
    for branch in ["left", "right"]:
        repo = Repository(repo_name, cache_prefix=cache_prefix)
<<<<<<< HEAD
        (
            merge_status,
            merge_fingerprint,
            left_fingreprint,
            right_fingerprint,
            _,
            _,
        ) = repo.merge(
            tool=merge_tool,
            left_commit=merge_data["left"],
            right_commit=merge_data["right"],
            timeout=TIMEOUT_MERGING,
        )
        assert left_fingreprint == merge_data["left_tree_fingerprint"]
        assert right_fingerprint == merge_data["right_tree_fingerprint"]
        assert merge_fingerprint == merge_data[merge_tool.name + "_merge_fingerprint"]
        if merge_status == MERGE_STATE.Merge_success:
            test_result = repo.test(TIMEOUT_TESTING, N_RESTARTS)
            result[merge_tool.name] = test_result.name
        else:
            result[merge_tool.name] = merge_status.name
=======
        repo.checkout(merge_data[branch])
        left_tree_fingerprint = repo.compute_tree_fingerprint()
        assert left_tree_fingerprint == merge_data[f"{branch}_tree_fingerprint"]
        test_result = repo.test(TIMEOUT_TESTING, N_RESTARTS)
        result[f"{branch} test result"] = test_result.name
        if test_result != TEST_STATE.Tests_passed:
            return result
>>>>>>> f3e20b14
        del repo

    for merge_tool in MERGE_TOOL:
        if merge_data[merge_tool.name] == MERGE_STATE.Merge_success.name:
            repo = Repository(repo_name, cache_prefix=cache_prefix)
            (
                merge_status,
                merge_fingerprint,
                left_fingreprint,
                right_fingerprint,
                _,
                _,
            ) = repo.merge(
                tool=merge_tool,
                left_commit=merge_data["left"],
                right_commit=merge_data["right"],
                timeout=TIMEOUT_MERGING,
            )
            assert merge_status == MERGE_STATE.Merge_success
            assert left_fingreprint == merge_data["left_tree_fingerprint"]
            assert right_fingerprint == merge_data["right_tree_fingerprint"]
            assert (
                merge_fingerprint == merge_data[merge_tool.name + "_merge_fingerprint"]
            )
            test_result = repo.test(TIMEOUT_TESTING, N_RESTARTS)
            result[merge_tool.name] = test_result.name
            del repo
    return result


if __name__ == "__main__":
    print("merge_tester: Start")
    parser = argparse.ArgumentParser()
    parser.add_argument("--valid_repos_csv", type=str)
    parser.add_argument("--merges_path", type=str)
    parser.add_argument("--output_dir", type=str)
    parser.add_argument("--cache_dir", type=str, default="cache/")
    args = parser.parse_args()
    Path(args.cache_dir).mkdir(parents=True, exist_ok=True)
    Path(args.output_dir).mkdir(parents=True, exist_ok=True)

    repos = pd.read_csv(args.valid_repos_csv, index_col="idx")

    print("merge_tester: Constructing Inputs")
    arguments = []
    for _, repository_data in tqdm(repos.iterrows(), total=len(repos)):
        merges_repo = []
        repo_name = repository_data["repository"]
        merge_list_file = Path(
            os.path.join(args.merges_path, repo_name.split("/")[1] + ".csv")
        )
        output_file = Path(
            os.path.join(args.output_dir, repo_name.split("/")[1] + ".csv")
        )
        if not merge_list_file.exists():
            raise Exception(
                "merge_tester: Skipping",
                repo_name,
                "because it does not have a list of merge. Missing file: ",
                merge_list_file,
            )

        if output_file.exists():
            print(
                "merge_tester: Skipping", repo_name, "because it is already computed."
            )
            continue
        try:
            merges = pd.read_csv(merge_list_file, header=0)
        except pd.errors.EmptyDataError:
            print("merge_tester: Skipping", repo_name, "because it is empty.")
            continue
        merges = merges[merges["analyze"]]
        arguments += [
            (repo_name, merge_data, Path(args.cache_dir))
            for _, merge_data in merges.iterrows()
        ]

    # Shuffle input to reduce cache contention
    random.seed(42)
    random.shuffle(arguments)

    print("merge_tester: Finished Constructing Inputs")
    print("merge_tester: Number of tested merges:", len(arguments))

    print("merge_tester: Started Testing")
    cpu_count = os.cpu_count() or 1
    processes_used = int(cpu_count * 0.7) if cpu_count > 3 else cpu_count
    with multiprocessing.Pool(processes=processes_used) as pool:
        result = list(tqdm(pool.imap(merge_tester, arguments), total=len(arguments)))
    print("merge_tester: Finished Testing")

    results = {repo_name: [] for repo_name in repos["repository"]}
    print("merge_tester: Constructing Output")

    n_merges = 0
    n_merges_parent_pass = 0
    for i in tqdm(range(len(arguments))):
        repo_name = arguments[i][0]
        merge_data = arguments[i][1]
        merge_results = result[i]

        merge_data["left test result"] = merge_results["left test result"]
        merge_data["right test result"] = (
            merge_results["right test result"]
            if "right test result" in merge_results
            else TEST_STATE.Not_tested.name
        )
        merge_data["parent pass"] = (
            merge_data["left test result"] == TEST_STATE.Tests_passed.name
            and merge_data["right test result"] == TEST_STATE.Tests_passed.name
        )
        for merge_tool in MERGE_TOOL:
            merge_data[merge_tool.name] = (
                merge_results[merge_tool.name]
                if merge_tool.name in merge_results
                else TEST_STATE.Not_tested.name
            )

        n_merges += 1
        if merge_data["parent pass"]:
            n_merges_parent_pass += 1
        results[repo_name].append(merge_data)

    n_total_merges = 0
    n_total_merges_parent_pass = 0
    for repo_name in results:
        output_file = Path(
            os.path.join(args.output_dir, repo_name.split("/")[1] + ".csv")
        )
        if output_file.exists():
            df = pd.read_csv(output_file, header=0)
            n_total_merges += len(df)
            n_total_merges_parent_pass += len(df[df["parent pass"]])
            continue
        df = pd.DataFrame(results[repo_name])
        df.to_csv(output_file)
        n_total_merges += len(df)
        n_total_merges_parent_pass += len(df[df["parent pass"]])

    print("merge_tester: Number of newly tested merges:", n_merges)
    print(
        "merge_tester: Number of newly tested merges with parent pass:",
        n_merges_parent_pass,
    )
    print("merge_tester: Total number of tested merges:", n_total_merges)
    print(
        "merge_tester: Total number of merges with parent pass:",
        n_total_merges_parent_pass,
    )
    print("merge_tester: Finished Constructing Output")
    print("merge_tester: Done")<|MERGE_RESOLUTION|>--- conflicted
+++ resolved
@@ -38,29 +38,6 @@
     print("merge_tester: Started ", repo_name, merge_data["left"], merge_data["right"])
     for branch in ["left", "right"]:
         repo = Repository(repo_name, cache_prefix=cache_prefix)
-<<<<<<< HEAD
-        (
-            merge_status,
-            merge_fingerprint,
-            left_fingreprint,
-            right_fingerprint,
-            _,
-            _,
-        ) = repo.merge(
-            tool=merge_tool,
-            left_commit=merge_data["left"],
-            right_commit=merge_data["right"],
-            timeout=TIMEOUT_MERGING,
-        )
-        assert left_fingreprint == merge_data["left_tree_fingerprint"]
-        assert right_fingerprint == merge_data["right_tree_fingerprint"]
-        assert merge_fingerprint == merge_data[merge_tool.name + "_merge_fingerprint"]
-        if merge_status == MERGE_STATE.Merge_success:
-            test_result = repo.test(TIMEOUT_TESTING, N_RESTARTS)
-            result[merge_tool.name] = test_result.name
-        else:
-            result[merge_tool.name] = merge_status.name
-=======
         repo.checkout(merge_data[branch])
         left_tree_fingerprint = repo.compute_tree_fingerprint()
         assert left_tree_fingerprint == merge_data[f"{branch}_tree_fingerprint"]
@@ -68,7 +45,6 @@
         result[f"{branch} test result"] = test_result.name
         if test_result != TEST_STATE.Tests_passed:
             return result
->>>>>>> f3e20b14
         del repo
 
     for merge_tool in MERGE_TOOL:
