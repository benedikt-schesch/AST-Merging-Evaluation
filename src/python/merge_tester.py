#!/usr/bin/env python3
"""Perform and test merges with different merge tools.

usage: python3 merge_tester.py --repos_csv <path_to_repos.csv>
                               --merges_path <path_to_merges_directory>
                               --output_path <output_path>

This script takes a csv of repos and a csv of merges and performs the merges with
the different merging tools. Each merge is then tested.
An output file is generated with all the results for each merge.
"""

import signal
import subprocess
import shutil
import os
import time
import multiprocessing
import argparse
import traceback
from pathlib import Path

from validate_repos import repo_test
from tqdm import tqdm  # shows a progress meter as a loop runs
import pandas as pd
import git.repo


SCRATCH_DIR = "scratch/"
# If true, the merged repository under SCRATCH_DIR will be retained.
# Otherwise, it is deleted after its tests are run.
STORE_SCRATCH = False
WORKDIR = ".workdir/"
# If true, the working directories in WORKDIR will be deleted.
# Otherwise, it is deleted after its tests are run.
## TODO: It's a bit inconsistent that the variables are STORE_SCRATCH and DELETE_WORKDIR,
## which have different boolean senses.
DELETE_WORKDIR = True
CACHE = "cache/merge_test_results/"
TIMEOUT_MERGE = 15 * 60  # 15 Minutes
TIMEOUT_TESTING = 45 * 60  # 45 Minutes
BRANCH_BASE_NAME = "___MERGE_TESTER"
LEFT_BRANCH_NAME = BRANCH_BASE_NAME + "_LEFT"
RIGHT_BRANCH_NAME = BRANCH_BASE_NAME + "_RIGHT"
MERGE_TOOLS = ["gitmerge", "spork", "intellimerge"]


def test_merge(
    merging_method, repo_name, left, right, base
):  # pylint: disable=too-many-locals, disable=too-many-statements
    """Merges a repo and executes its tests.
    Args:
        merging_method (str): Name of the merging method to use.
        repo_name (str): Name of the repo, in "ORGANIZATION/REPO" format.
        left (str): Left parent hash of the merge.
        right (str): Right parent hash of the merge.
        base (str): Base parent hash of the merge.
    Returns:
        int: Test result of merge.  0 means success, non-zero means failure.
        float: Runtime to execute the merge.
    """
    # Variable `merge` is returned by this routine.
    repo_dir = os.path.join("repos/", repo_name)
    process = multiprocessing.current_process()
    pid = str(process.pid)
<<<<<<< HEAD
    # The repo will be copied here, then work done in the copy.
    repo_dir_copy = WORKDIR + pid + "/repo"
=======
    repo_dir_copy = os.path.join(WORKDIR, pid, "repo")
>>>>>>> ed585160
    try:
        if os.path.isdir(repo_dir_copy):
            shutil.rmtree(repo_dir_copy)

        shutil.copytree(repo_dir, repo_dir_copy + "/" + merging_method)
        repo = git.repo.Repo(repo_dir_copy + "/" + merging_method)
        repo.remote().fetch()
        repo.submodule_update()
        repo.git.checkout(left, force=True)
        repo.git.checkout("-b", LEFT_BRANCH_NAME, force=True)
        repo.git.checkout(right, force=True)
        repo.git.checkout("-b", RIGHT_BRANCH_NAME, force=True)
        start = time.time()
        try:
            p = subprocess.run(  # pylint: disable=consider-using-with
                [
                    "src/scripts/merge_tools/" + merging_method + ".sh",
                    repo_dir_copy + "/" + merging_method,
                    LEFT_BRANCH_NAME,
                    RIGHT_BRANCH_NAME,
                ],
                stdout=subprocess.DEVNULL,
                stderr=subprocess.DEVNULL,
                timeout=TIMEOUT_MERGE,
            )
            merge = p.returncode
            runtime = time.time() - start
        except subprocess.TimeoutExpired:
            os.killpg(os.getpgid(p.pid), signal.SIGTERM)  # type: ignore
            runtime = time.time() - start
            merge = 124  # Timeout
        except Exception as e:
            merge = 6
            runtime = -1
            print(
                repo_name,
                merging_method,
                base,
                "Exception during merge. Exception:\n",
                e,
            )
        try:
            if merge == 0:
                merge, explanation = repo_test(
                    repo_dir_copy + "/" + merging_method, TIMEOUT_TESTING
                )
                print(
                    repo_name + " " + merging_method + " testing with return code:",
                    merge,
                )
                ## TODO: Please document the meaning/purpose of this operation.
                merge += 2
        except Exception as e:
            merge = 5
            print(
                repo_name,
                merging_method,
                base,
                "Exception during testing of the merge. Exception:\n",
                e,
            )
    except Exception as e:
        merge = -1
        runtime = -1
        print(
            repo_name,
            merging_method,
            base,
            "General exception during the handling of the repository. Exception:\n",
            e,
        )
        print(traceback.format_exc())
    if STORE_SCRATCH:
<<<<<<< HEAD
        dst_name = SCRATCH_DIR + "_".join(
            [repo_name, left, right, base, merging_method]
        )
        if os.path.isdir(dst_name):
            shutil.rmtree(dst_name)
        if os.path.isdir(repo_dir_copy + "/" + merging_method):
            shutil.copytree(repo_dir_copy + "/" + merging_method, dst_name)
    shutil.rmtree(repo_dir_copy, ignore_errors=True)
=======
        dst_name = os.path.join(
            SCRATCH_DIR,
            repo_name + "_" + left + "_" + right + "_" + base + "_" + merging_method,
        )
        if os.path.isdir(dst_name):
            shutil.rmtree(dst_name)
        repo_dir_copy_merging_method = os.path.join(repo_dir_copy, merging_method)
        if os.path.isdir(repo_dir_copy_merging_method):
            shutil.copytree(repo_dir_copy_merging_method, dst_name)
    if os.path.isdir(repo_dir_copy):
        shutil.rmtree(repo_dir_copy)
>>>>>>> ed585160
    return merge, runtime


def test_merges(args):
    """Merges a repo with all the mergetools. Executes tests on all merges.
    Args:
        repo_name (str): Name of the repo, in "ORGANIZATION/REPO" format.
        left (str): Left parent hash of the merge.
        right (str): Right parent hash of the merge.
        base (str): Base parent hash of the merge.
        merge (str): Merge hash to be considered.
    Returns:
        int: Git merge test result.
        int: Spork merge test result.
        int: Intellimerge merge test result.
        float: Git run time.
        float: Spork run time.
        float: Intellimerge run time.
    """
    ## TODO: I think it would be better to return a map from merge tool to (result, run time)
    repo_name, left, right, base, merge = args
    cache_file = os.path.join(
        CACHE,
        repo_name.split("/")[1]
        + "_"
        + left
        + "_"
        + right
        + "_"
        + base
        + "_"
        + merge
        + ".csv",
    )

    if os.path.isfile(cache_file):
        result = pd.read_csv(cache_file, index_col=0)
        return result.iloc[0, :].values

    out = pd.DataFrame([[-2, -2, -2, -2, -2, -2]])
    out.to_csv(cache_file)

    merge_results = []
    merge_runtimes = []
    for merge_tool in MERGE_TOOLS:
        merge_result, merge_runtime = test_merge(
            merge_tool, repo_name, left, right, base
        )
        ## TODO: Why not make pairs, or make a heterogeneous list of results and run times?
        ## Either of those would be easier to iterate over, I think.
        merge_results.append(merge_result)
        merge_runtimes.append(merge_runtime)

    out = pd.DataFrame([merge_results + merge_runtimes])
    out.to_csv(cache_file)

    return out.iloc[0, :].values


if __name__ == "__main__":
    print("merge_tester: Start")
    Path("repos").mkdir(parents=True, exist_ok=True)
    ## TODO: What is the relationship between "cache" and CACHE?
    Path("cache").mkdir(parents=True, exist_ok=True)
    Path(CACHE).mkdir(parents=True, exist_ok=True)
    Path(WORKDIR).mkdir(parents=True, exist_ok=True)
    Path(SCRATCH_DIR).mkdir(parents=True, exist_ok=True)

    parser = argparse.ArgumentParser()
    parser.add_argument("--repos_csv", type=str)
    parser.add_argument("--merges_path", type=str)
    parser.add_argument("--output_file", type=str)
    args = parser.parse_args()
    df = pd.read_csv(args.repos_csv)

    print("merge_tester: Building Inputs")
    ## TODO: What does `args_merges` represent?  What is its structure?
    args_merges = []
    ## TODO: Use a more descriptive name than `row`.
    for _, row in tqdm(df.iterrows(), total=len(df)):
        merge_list_file = os.path.join(
            args.merges_path, row["repository"].split("/")[1] + ".csv"
        )
        if not os.path.isfile(merge_list_file):
            continue

        merges = pd.read_csv(merge_list_file, index_col=0)

        ## TODO: Use a more descriptive name than `row2`.
        for _, row2 in merges.iterrows():
            if row2["parent test"] != 0:
                continue
            args_merges.append(
                (
                    row["repository"],
                    row2["left"],
                    row2["right"],
                    row2["base"],
                    row2["merge"],
                )
            )

    ## TODO: Be more descriptive than "Inputs".
    print("merge_tester: Finished Building Inputs")

    print("merge_tester: Number of merges:", len(args_merges))
    print("merge_tester: Started Testing")
    cpu_count = os.cpu_count() or 1
    processes_used = cpu_count - 2 if cpu_count > 3 else cpu_count
    with multiprocessing.Pool(processes=processes_used) as pool:
        r = list(
            tqdm(
                pool.imap(test_merges, args_merges), total=len(args_merges), miniters=1
            )
        )
    print("merge_tester: Finished Testing")
    print("merge_tester: Building Output")

    output = []
    for _, row in tqdm(df.iterrows(), total=len(df)):
        merge_list_file = os.path.join(
            args.merges_path, row["repository"].split("/")[1] + ".csv"
        )
        if not os.path.isfile(merge_list_file):
            continue

        merges = pd.read_csv(merge_list_file, index_col=0)

        # Initialize new columns
        merges["repo_name"] = [row["repository"] for i in merges.iterrows()]
        for merge_tool in MERGE_TOOLS:
            merges[merge_tool] = [-10 for i in merges.iterrows()]
        for merge_tool in MERGE_TOOLS:
            merges[merge_tool + " runtime"] = [-10 for i in merges.iterrows()]

        for merge_idx, row2 in merges.iterrows():
            results = test_merges(
                (
                    row["repository"],
                    row2["left"],
                    row2["right"],
                    row2["base"],
                    row2["merge"],
                )
            )
            for merge_tool_idx, merge_tool in enumerate(MERGE_TOOLS):
                merges.at[merge_idx, merge_tool] = results[merge_tool_idx]
                merges.at[merge_idx, merge_tool + " runtime"] = results[
                    len(MERGE_TOOLS) + merge_tool_idx
                ]
        output.append(merges)
    output = pd.concat(output, ignore_index=True)
    output.to_csv(args.output_file)
    print("merge_tester: Finished Building Output")
    print("merge_tester: Number of analyzed merges ", len(output))
    print("merge_tester: Done")<|MERGE_RESOLUTION|>--- conflicted
+++ resolved
@@ -63,12 +63,8 @@
     repo_dir = os.path.join("repos/", repo_name)
     process = multiprocessing.current_process()
     pid = str(process.pid)
-<<<<<<< HEAD
     # The repo will be copied here, then work done in the copy.
-    repo_dir_copy = WORKDIR + pid + "/repo"
-=======
     repo_dir_copy = os.path.join(WORKDIR, pid, "repo")
->>>>>>> ed585160
     try:
         if os.path.isdir(repo_dir_copy):
             shutil.rmtree(repo_dir_copy)
@@ -142,28 +138,15 @@
         )
         print(traceback.format_exc())
     if STORE_SCRATCH:
-<<<<<<< HEAD
-        dst_name = SCRATCH_DIR + "_".join(
-            [repo_name, left, right, base, merging_method]
-        )
-        if os.path.isdir(dst_name):
-            shutil.rmtree(dst_name)
-        if os.path.isdir(repo_dir_copy + "/" + merging_method):
-            shutil.copytree(repo_dir_copy + "/" + merging_method, dst_name)
-    shutil.rmtree(repo_dir_copy, ignore_errors=True)
-=======
         dst_name = os.path.join(
-            SCRATCH_DIR,
-            repo_name + "_" + left + "_" + right + "_" + base + "_" + merging_method,
+            SCRATCH_DIR, "_".join([repo_name, left, right, base, merging_method])
         )
         if os.path.isdir(dst_name):
             shutil.rmtree(dst_name)
         repo_dir_copy_merging_method = os.path.join(repo_dir_copy, merging_method)
         if os.path.isdir(repo_dir_copy_merging_method):
             shutil.copytree(repo_dir_copy_merging_method, dst_name)
-    if os.path.isdir(repo_dir_copy):
-        shutil.rmtree(repo_dir_copy)
->>>>>>> ed585160
+    shutil.rmtree(repo_dir_copy, ignore_errors=True)
     return merge, runtime
 
 
