#!/usr/bin/env python3
"""Perform and test merges with different merge tools.

usage: python3 merge_tester.py --repos_csv <path_to_repos.csv>
                               --merges_path <path_to_merges_directory>
                               --output_path <output_path>

This script takes a csv of repos and a csv of merges and performs the merges with
the different merging tools. Each merge is then tested.
An output file is generated with all the results for each merge.
"""

import signal
import subprocess
import shutil
import os
import glob
import time
import multiprocessing
import argparse
from pathlib import Path
from functools import partialmethod
from enum import Enum
from typing import Tuple

from tqdm import tqdm  # shows a progress meter as a loop runs
import pandas as pd
import git.repo
from validate_repos import repo_test, del_rw, TEST_STATE

if os.getenv("TERM", "dumb") == "dumb":
    tqdm.__init__ = partialmethod(tqdm.__init__, disable=True)  # type: ignore


SCRATCH_DIR = "scratch/"
# If true, the merged repository under SCRATCH_DIR will be retained.
# Otherwise, it is deleted after its tests are run.
STORE_SCRATCH = False
WORKDIR = ".workdir/"
# If true, the working directories in WORKDIR will be retained.
# Otherwise, it is deleted after its tests are run.
STORE_WORKDIR = False
CACHE = "cache/merge_test_results/"
TIMEOUT_MERGE = 15 * 60  # 15 Minutes
TIMEOUT_TESTING = 45 * 60  # 45 Minutes
BRANCH_BASE_NAME = "___MERGE_TESTER"
LEFT_BRANCH_NAME = BRANCH_BASE_NAME + "_LEFT"
RIGHT_BRANCH_NAME = BRANCH_BASE_NAME + "_RIGHT"
MERGE_TOOLS = sorted(
    [
        os.path.basename(file)[:-3]
        for file in glob.glob("src/scripts/merge_tools/*")
        if file[-3:] == ".sh"
    ]
)

MERGE_STATES = Enum(
    "MERGE_STATES",
    [
        "Merge_failed",
        "Merge_exception",
        "Merge_timedout",
        "Merge_success",
        "Tests_passed",
        "Tests_timedout",
        "Tests_failed",
        "Tests_exception",
        "Merge_running",
    ],
)


def write_cache(
    status: MERGE_STATES, runtime: float, explanation: str, cache_file: str
):
    """Writes the result of a test to a cache file.
    Args:
        status (MERGE_STATES): The status of the merge.
        runtime (float): The runtime of the merge.
        explanation (str): The explanation of the merge.
    """
    with open(cache_file + ".txt", "w") as f:
        f.write(status.name + "\n" + str(runtime))
    with open(cache_file + "_explanation.txt", "w") as f:
        f.write(explanation)


def read_cache(cache_file: str) -> Tuple[MERGE_STATES, float, str]:
    """Reads the result of a test from a cache file.
    Args:
        cache_file (str): Path to the cache file.
    Returns:
        MERGE_STATES: The status of the merge.
        float: The runtime of the merge.
        str: The explanation of the merge.
    """
    with open(cache_file + ".txt", "r") as f:
        status_name = f.readline().strip()
        status = MERGE_STATES[status_name]
        runtime = float(f.readline().strip())
    with open(cache_file + "_explanation.txt", "r") as f:
        explanation = "".join(f.readlines())
    return status, runtime, explanation


def merge_commits(
    repo_dir: str, left: str, right: str, merging_method: str
) -> Tuple[MERGE_STATES, float, str]:
    """Merges two commits in a repository.
    Args:
        repo_dir (str): Path to the directory containing the repo.
        left (str): Left commit.
        right (str): Right commit.
        merging_method (str): Name of the merging method to use.
    Returns:
        MERGE_STATES: The status of the merge.
        float: The runtime of the merge.
        str: The explanation of the merge.
    """
    repo = git.repo.Repo(repo_dir + "/" + merging_method)
    repo.remote().fetch()
    repo.git.checkout(left, force=True)
    repo.submodule_update()
    repo.git.checkout("-b", LEFT_BRANCH_NAME, force=True)
    repo.git.checkout(right, force=True)
    repo.submodule_update()
    repo.git.checkout("-b", RIGHT_BRANCH_NAME, force=True)
    merge_status = MERGE_STATES.Merge_running
    explanation = "Merge running"
    runtime = -1
    start = time.time()
    try:
        p = subprocess.run(
            [
                "src/scripts/merge_tools/" + merging_method + ".sh",
                repo_dir + "/" + merging_method,
                LEFT_BRANCH_NAME,
                RIGHT_BRANCH_NAME,
            ],
            stdout=subprocess.DEVNULL,
            stderr=subprocess.DEVNULL,
            timeout=TIMEOUT_MERGE,
        )
        if p.returncode:
            merge_status = MERGE_STATES.Merge_failed
            explanation = "Merge Failed"
        else:
            merge_status = MERGE_STATES.Merge_success
            explanation = ""
        runtime = time.time() - start
    except subprocess.TimeoutExpired:
        os.killpg(os.getpgid(p.pid), signal.SIGTERM)  # type: ignore
        merge_status = MERGE_STATES.Merge_timedout
        explanation = "Timeout during merge"
        runtime = -1
    except Exception as e:
        merge_status = MERGE_STATES.Merge_exception
        explanation = str(e)
        runtime = -1
    return merge_status, runtime, explanation


def merge_and_test(  # pylint: disable=too-many-locals
    args: Tuple[str, str, str, str, str, str]
) -> Tuple[MERGE_STATES, float]:
    """Merges a repo and executes its tests.
    Args:
        merging_method (str): Name of the merging method to use.
        repo_name (str): Name of the repo, in "ORGANIZATION/REPO" format.
        left (str): Left parent hash of the merge.
        right (str): Right parent hash of the merge.
        base (str): Base parent hash of the merge.
        merge (str): Name of the merge.
    Returns:
        MERGE_STATES: The status of the merge.
        float: Runtime to execute the merge.
    """
    merging_method, repo_name, left, right, base, merge = args
    cache_file = os.path.join(
        CACHE,
        repo_name.split("/")[1]
        + "_"
        + left
        + "_"
        + right
        + "_"
        + base
        + "_"
        + merge
        + "_"
        + merging_method,
    )
    if os.path.isfile(cache_file + ".txt"):
        status, runtime, _ = read_cache(cache_file)
        return status, runtime
    # Variable `merge_status` is returned by this routine.
    repo_dir = os.path.join("repos/", repo_name)
    process = multiprocessing.current_process()
    pid = str(process.pid)
    # The repo will be copied here, then work done in the copy.
    repo_dir_copy = os.path.join(WORKDIR, pid, "repo")
    if os.path.isdir(repo_dir_copy):
        shutil.rmtree(repo_dir_copy, onerror=del_rw)

    shutil.copytree(repo_dir, repo_dir_copy + "/" + merging_method)

    merge_status, runtime, explanation = merge_commits(
        repo_dir_copy, left, right, merging_method
    )

    if merge_status == MERGE_STATES.Merge_success:
        try:
            test_status, explanation = repo_test(
                repo_dir_copy + "/" + merging_method, TIMEOUT_TESTING
            )
            if test_status == TEST_STATE.Tests_passed:
                merge_status = MERGE_STATES.Tests_passed
            elif test_status == TEST_STATE.Tests_timedout:
                merge_status = MERGE_STATES.Tests_timedout
            else:
                merge_status = MERGE_STATES.Tests_failed
            print(
                repo_name + " " + merging_method + " testing with result:",
                merge_status.name,
            )
        except Exception as e:
            merge_status = MERGE_STATES.Tests_exception
            explanation = str(e)
            print(
                repo_name,
                merging_method,
                base,
                "Exception during testing of the merge. Exception:\n",
                e,
            )

    if STORE_SCRATCH:
        dst_name = os.path.join(
            SCRATCH_DIR, "_".join([repo_name, left, right, base, merging_method])
        )
        if os.path.isdir(dst_name):
            shutil.rmtree(dst_name, onerror=del_rw)
        repo_dir_copy_merging_method = os.path.join(repo_dir_copy, merging_method)
        if os.path.isdir(repo_dir_copy_merging_method):
            shutil.copytree(repo_dir_copy_merging_method, dst_name)

    if not STORE_WORKDIR:
        shutil.rmtree(repo_dir_copy, onerror=del_rw)

    write_cache(merge_status, runtime, explanation, cache_file)
    return merge_status, runtime


if __name__ == "__main__":
    print("merge_tester: Start")
    Path("repos").mkdir(parents=True, exist_ok=True)
    Path(CACHE).mkdir(parents=True, exist_ok=True)
    Path(WORKDIR).mkdir(parents=True, exist_ok=True)
    Path(SCRATCH_DIR).mkdir(parents=True, exist_ok=True)

    parser = argparse.ArgumentParser()
    parser.add_argument("--repos_csv", type=str)
    parser.add_argument("--merges_path", type=str)
    parser.add_argument("--output_file", type=str)
    args = parser.parse_args()
    df = pd.read_csv(args.repos_csv, index_col="idx")

    print("merge_tester: Building Function Arguments")
    # Function arguments: (repo_name, left, right, base, merge)
    args_merges = []
    for _, repository_data in tqdm(df.iterrows(), total=len(df)):
        merge_list_file = os.path.join(
            args.merges_path, repository_data["repository"].split("/")[1] + ".csv"
        )
        if not os.path.isfile(merge_list_file):
            continue

        merges = pd.read_csv(merge_list_file, index_col=0)
        for _, merge_data in merges.iterrows():
            if merge_data["parent test"] != TEST_STATE.Tests_passed.name:
                continue
            for merge_tool_idx, merge_tool in enumerate(MERGE_TOOLS):
                args_merges.append(
                    (
                        merge_tool,
                        repository_data["repository"],
                        merge_data["left"],
                        merge_data["right"],
                        merge_data["base"],
                        merge_data["merge"],
                    )
                )

    print("merge_tester: Finished Building Function Arguments")

    print("merge_tester: Number of merges:", len(args_merges))
    print("merge_tester: Started Testing")
    cpu_count = os.cpu_count() or 1
    processes_used = cpu_count - 2 if cpu_count > 3 else cpu_count
    with multiprocessing.Pool(processes=processes_used) as pool:
        r = list(
            pool.imap(merge_and_test, tqdm(args_merges, total=len(args_merges))),
        )
    print("merge_tester: Finished Testing")
    print("merge_tester: Building Output")

    output = []
    for _, repository_data in tqdm(df.iterrows(), total=len(df)):
        merge_list_file = os.path.join(
            args.merges_path, repository_data["repository"].split("/")[1] + ".csv"
        )
        if not os.path.isfile(merge_list_file):
            continue

        merges = pd.read_csv(merge_list_file, index_col=0)

        # Initialize new columns
        merges["repo_name"] = [repository_data["repository"] for i in merges.iterrows()]
        for merge_tool in MERGE_TOOLS:
            merges[merge_tool] = [-10 for i in merges.iterrows()]
        for merge_tool in MERGE_TOOLS:
            merges[merge_tool + " runtime"] = [-10 for i in merges.iterrows()]

        for merge_idx, merge_data in merges.iterrows():
            if merge_data["parent test"] != TEST_STATE.Tests_passed.name:
                continue

            for merge_tool_idx, merge_tool in enumerate(MERGE_TOOLS):
                status, runtime = merge_and_test(
                    (
                        merge_tool,
                        repository_data["repository"],
                        merge_data["left"],
                        merge_data["right"],
                        merge_data["base"],
                        merge_data["merge"],
                    )
                )
                merges.at[merge_idx, merge_tool] = status.name
                merges.at[merge_idx, merge_tool + " runtime"] = runtime
        output.append(merges)
    output = pd.concat(output, ignore_index=True)
<<<<<<< HEAD
    output.to_csv(args.output_file, index_label="idx")
=======
    output.sort_values(by=["repo_name", "left", "right", "base", "merge"], inplace=True)
    output.reset_index(drop=True, inplace=True)
    output.to_csv(args.output_file)
>>>>>>> ed6d4519
    print("merge_tester: Finished Building Output")
    print("merge_tester: Number of analyzed merges ", len(output))
    print("merge_tester: Done")<|MERGE_RESOLUTION|>--- conflicted
+++ resolved
@@ -340,13 +340,9 @@
                 merges.at[merge_idx, merge_tool + " runtime"] = runtime
         output.append(merges)
     output = pd.concat(output, ignore_index=True)
-<<<<<<< HEAD
-    output.to_csv(args.output_file, index_label="idx")
-=======
     output.sort_values(by=["repo_name", "left", "right", "base", "merge"], inplace=True)
     output.reset_index(drop=True, inplace=True)
-    output.to_csv(args.output_file)
->>>>>>> ed6d4519
+    output.to_csv(args.output_file, index_label="idx")
     print("merge_tester: Finished Building Output")
     print("merge_tester: Number of analyzed merges ", len(output))
     print("merge_tester: Done")