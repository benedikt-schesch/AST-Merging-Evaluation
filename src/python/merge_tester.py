--- conflicted
+++ resolved
@@ -80,12 +80,8 @@
     merge_data["parents pass"] = True
 
     for merge_tool in MERGE_TOOL:
-<<<<<<< HEAD
-        if is_merge_sucess(merge_data[merge_tool.name]):
+        if is_merge_success(merge_data[merge_tool.name]):
             # TODO: I suggest abstracting the body of this loop into a separate function, since it stands on its own logically.
-=======
-        if is_merge_success(merge_data[merge_tool.name]):
->>>>>>> a76a1a69
             repo = Repository(repo_slug, cache_prefix=cache_prefix)
             (
                 result,
@@ -134,12 +130,8 @@
 
     repos = pd.read_csv(args.repos_head_passes_csv, index_col="idx")
 
-<<<<<<< HEAD
     # TODO: I suggest abstracting this loop into a separate function (through printing "number of merges to test").
-    print("merge_tester: Started listing merges to test")
-=======
     print("merge_tester: Started collecting merges to test")
->>>>>>> a76a1a69
     merge_tester_arguments = []
     for _, repository_data in tqdm(repos.iterrows(), total=len(repos)):
         repo_slug = repository_data["repository"]
