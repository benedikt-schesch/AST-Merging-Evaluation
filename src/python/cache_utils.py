--- conflicted
+++ resolved
@@ -53,16 +53,9 @@
         lock.acquire()
     cache = load_cache(repo_slug, cache_directory)
     cache[cache_key] = cache_value
-<<<<<<< HEAD
     write_cache(cache, repo_slug, cache_directory)
-=======
-    output = json.dumps(cache, indent=4)
-    with open(cache_path, "w", encoding="utf-8") as f:
-        f.write(output)
-        f.flush()
     if acquire_lock and lock is not None:
         lock.release()
->>>>>>> 6a062390
 
 
 def lookup_in_cache(
