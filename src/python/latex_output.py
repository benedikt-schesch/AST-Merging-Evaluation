#!/usr/bin/env python3
"""Output LaTeX tables and plots.

usage: python3 latex_output.py --input_csv <path_to_input>
                               --output_path <output_path>

This script takes a csv with all the results for each merge and merge tool.
It outputs all three tables in output_path for the latex file. All tables
should be copied into tables/ of the latex project.
"""


import os
import argparse
from pathlib import Path

import numpy as np
import matplotlib.pyplot as plt
import pandas as pd
from prettytable import PrettyTable
from merge_tester import MERGE_TOOL, MERGE_STATE
from tqdm import tqdm
import seaborn as sns

MERGE_FAILURE_NAMES = [
    MERGE_STATE.Tests_exception.name,
    MERGE_STATE.Tests_timedout.name,
]

MERGE_UNHANDLED_NAMES = [
    MERGE_STATE.Merge_failed.name,
    MERGE_STATE.Merge_timedout.name,
    MERGE_STATE.Merge_exception.name,
]


def compute_trivial_merges(df: pd.DataFrame):
    """Compute trivial merges. A trivial merge is a merge where the base branch
    is the same as the left or right branch.
    Args:
        df: dataframe containing the merge results
    """
    trivial_merges = []
    for _, row in tqdm(df.iterrows(), total=len(df)):
        if row["left"] == row["base"] or row["right"] == row["base"]:
            trivial_merges.append(row)
    return trivial_merges


def compute_inconsistent_merge_results(df: pd.DataFrame):
    """Compute inconsistent merge results.
    Args:
        df: dataframe containing the merge results
    Returns:
        list of inconsistent merge results
    """
    inconsistent_merge_results = []
    for _, row in tqdm(df.iterrows(), total=len(df)):
        n_failures = 0
        for i in MERGE_TOOL:
            if row[f"{i}"] in MERGE_FAILURE_NAMES:
                n_failures += 1
        if 0 < n_failures < len(MERGE_TOOL):
            inconsistent_merge_results.append(row)
    return inconsistent_merge_results


main_branch_names = ["main", "refs/heads/main", "master", "refs/heads/master"]


def check_triangle_constraint(row):
    """Check triangle constraint.
    Args:
        row: row of the dataframe
    Returns:
        True if the triangle constraint is broken, False otherwise
    """
    for idx1, mt1 in enumerate(MERGE_TOOL):
        if row[mt1] in (
            MERGE_STATE.Merge_failed.name,
            MERGE_STATE.Merge_timedout.name,
            MERGE_STATE.Merge_exception.name,
        ):
            continue
        for idx2, mt2 in enumerate(MERGE_TOOL[idx1 + 1 :]):
            if row[mt2] in (
                MERGE_STATE.Merge_failed.name,
                MERGE_STATE.Merge_timedout.name,
                MERGE_STATE.Merge_exception.name,
            ):
                continue
            for idx3, mt3 in enumerate(MERGE_TOOL[idx1 + idx2 + 2 :]):
                if row[mt3] in (
                    MERGE_STATE.Merge_failed.name,
                    MERGE_STATE.Merge_timedout.name,
                    MERGE_STATE.Merge_exception.name,
                ):
                    continue
                name1 = f"Equivalent {mt1} {mt2}"
                name2 = f"Equivalent {mt2} {mt3}"
                name3 = f"Equivalent {mt1} {mt3}"
                if name1 in row and name2 in row and name3 in row:
                    if row[name1] and row[name2] and not row[name3]:
                        return True
                    if row[name1] and not row[name2] and row[name3]:
                        return True
                    if not row[name1] and row[name2] and row[name3]:
                        return True
    return False


if __name__ == "__main__":
    parser = argparse.ArgumentParser()
    parser.add_argument("--input_csv", type=str, default="results/result.csv")
    parser.add_argument("--output_path", type=str, default="results")
    args = parser.parse_args()
    output_path = args.output_path
    plots_output_path = os.path.join(output_path, "plots")
    tables_output_path = os.path.join(output_path, "tables")
    Path(plots_output_path).mkdir(parents=True, exist_ok=True)
    Path(tables_output_path).mkdir(parents=True, exist_ok=True)

    # open results file
    result_df = pd.read_csv(args.input_csv, index_col="idx")
    old_len = len(result_df)
    inconsistent_merge_results = compute_inconsistent_merge_results(result_df)
    print(
        "Number of inconsistent entries that will be ignored:",
        len(inconsistent_merge_results),
    )
    for row in tqdm(inconsistent_merge_results):
        result_df.drop(row.name, inplace=True)
    assert old_len - len(result_df) == len(inconsistent_merge_results)

<<<<<<< HEAD
    trivial_merges = compute_trivial_merges(result_df)
    print("Number of trivial merges that will be ignored:", len(trivial_merges))
    old_len = len(result_df)
    for row in tqdm(trivial_merges):
        result_df.drop(row.name, inplace=True)
    assert old_len - len(result_df) == len(trivial_merges)

    result_df.to_csv(os.path.join(args.output_path, "..", "filtered_result.csv"))
=======
    # Check triangle equalities
    count = 0
    for _, row in tqdm(result_df.iterrows(), total=len(result_df)):
        count += check_triangle_constraint(row)
    print("Number of triangle broken triangle equalities:", count)

    # Figure (Heat Map diffing)
    result = np.zeros((len(MERGE_TOOL), len(MERGE_TOOL)))
    for _, row in tqdm(result_df.iterrows()):
        for idx, merge_tool1 in enumerate(MERGE_TOOL):
            for idx2, merge_tool2 in enumerate(MERGE_TOOL[(idx + 1) :]):
                if (
                    not row[f"Equivalent {merge_tool1} {merge_tool2}"]
                    and row[merge_tool1]
                    not in (
                        MERGE_STATE.Merge_failed.name,
                        MERGE_STATE.Merge_timedout.name,
                        MERGE_STATE.Merge_exception.name,
                    )
                    and row[merge_tool2]
                    not in (
                        MERGE_STATE.Merge_failed.name,
                        MERGE_STATE.Merge_timedout.name,
                        MERGE_STATE.Merge_exception.name,
                    )
                ):
                    result[idx][idx2 + idx + 1] += 1
                    result[idx2 + idx + 1][idx] += 1
    fig, ax = plt.subplots()
    result = np.tril(result)
    latex_merge_tool = ["$" + i.capitalize() + "$" for i in MERGE_TOOL]
    heatmap = sns.heatmap(
        result,
        annot=True,
        ax=ax,
        xticklabels=latex_merge_tool,
        yticklabels=latex_merge_tool,
        fmt="g",
        mask=result == 0,
        cmap="Blues",
    )
    heatmap.set_yticklabels(labels=heatmap.get_yticklabels(), va="center")
    plt.tight_layout()
    plt.savefig(os.path.join(plots_output_path, "heatmap.pdf"))
>>>>>>> 7c397a33

    # figure 1 (stacked area)
    incorrect = []
    correct = []
    unhandled = []
    failure = []
    for merge_tool in MERGE_TOOL:
        merge_tool_status = result_df[merge_tool]
        correct.append(
            sum(val == MERGE_STATE.Tests_passed.name for val in merge_tool_status)
        )
        incorrect.append(
            sum(val == MERGE_STATE.Tests_failed.name for val in merge_tool_status)
        )
        unhandled.append(sum(val in MERGE_UNHANDLED_NAMES for val in merge_tool_status))
        failure.append(sum(val in MERGE_FAILURE_NAMES for val in merge_tool_status))
        assert incorrect[-1] + correct[-1] + unhandled[-1] + failure[-1] == len(
            merge_tool_status
        )
        assert (
            incorrect[0] + correct[0] + unhandled[0] + failure[0]
            == incorrect[-1] + correct[-1] + unhandled[-1] + failure[-1]
        )

    fig, ax = plt.subplots()

    ax.bar(MERGE_TOOL, incorrect, label="Incorrect", color="#1F77B4")
    ax.bar(MERGE_TOOL, unhandled, bottom=incorrect, label="Unhandled", color="#FF7F0E")
    ax.bar(
        MERGE_TOOL,
        correct,
        label="Correct",
        bottom=[incorrect[i] + unhandled[i] for i in range(len(MERGE_TOOL))],
        color="#2CA02C",
    )

    ax.set_ylabel("# of merges")
    handles, labels = ax.get_legend_handles_labels()
    ax.legend(reversed(handles), reversed(labels))

    plt.savefig(os.path.join(plots_output_path, "stacked.pdf"))

    # Table 1 (overall results)
    table = """% Do not edit.  This file is automatically generated.
\\begin{tabular}{c|c c|c c|c c}
            Tool & 
            \\multicolumn{2}{|c|}{Correct Merges} & 
            \\multicolumn{2}{|c|}{Unhandled Merges} &
            \\multicolumn{2}{|c}{Incorrect Merges}\\\\
            \\hline
            & \\# & \\% & \\# & \\% & \\# & \\%\\\\ \n"""
    total = len(result_df)
    for merge_tool_idx, merge_tool in enumerate(MERGE_TOOL):
        correct_percentage = 100 * correct[merge_tool_idx] / total if total != 0 else 0
        unhandled_percentage = (
            100 * unhandled[merge_tool_idx] / total if total != 0 else 0
        )
        incorrect_percentage = (
            100 * incorrect[merge_tool_idx] / total if total != 0 else 0
        )
        table += f"{merge_tool.capitalize()}"
        table += f" & {correct[merge_tool_idx]} & {correct_percentage:.2f}\\%"
        table += f" & {unhandled[merge_tool_idx]} & {unhandled_percentage:.2f}\\%"
        table += f" & {incorrect[merge_tool_idx]} & {incorrect_percentage:.2f}\\%\\\\\n"
    table += "\\end{tabular}\n"

    with open(os.path.join(tables_output_path, "table_summary.tex"), "w") as file:
        file.write(table)

    # Printed Table

    my_table = PrettyTable()
    my_table.field_names = [
        "Merge Tool",
        "Correct Merges",
        "Incorrect Merges",
        "Unhandled Merges",
    ]
    for merge_tool_idx, merge_tool in enumerate(MERGE_TOOL):
        my_table.add_row(
            [
                merge_tool,
                correct[merge_tool_idx],
                incorrect[merge_tool_idx],
                unhandled[merge_tool_idx],
            ]
        )

    print(my_table)
    if total == 0:
        raise Exception("No merges found in the results file at: " + args.input_csv)

    # Table 2 (by merge source)
    table2 = """% Do not edit.  This file is automatically generated.
\\begin{tabular}{c|c c c c|c c c c|c c c c}
            Tool & 
            \\multicolumn{4}{|c|}{Correct Merges} & 
            \\multicolumn{4}{|c|}{Unhandled Merges} &
            \\multicolumn{4}{|c|}{Incorrect Merges} \\\\
            &
            \\multicolumn{2}{|c}{Main Branch} & 
            \\multicolumn{2}{c|}{Feature Branch} &
            \\multicolumn{2}{|c}{Main Branch} & 
            \\multicolumn{2}{c|}{Feature Branch} &
            \\multicolumn{2}{|c}{Main Branch} & 
            \\multicolumn{2}{c|}{Feature Branch} \\\\
            \\hline
            & \\# & \\% & \\# & \\% & \\# & \\% & \\# & \\% & \\# & \\% & \\# & \\%\\\\ \n"""

    main = result_df[result_df["branch_name"].isin(main_branch_names)]
    feature = result_df[~result_df["branch_name"].isin(main_branch_names)]

    args = []
    for merge_tool_idx, merge_tool in enumerate(MERGE_TOOL):
        mergem = main[merge_tool]
        mergef = feature[merge_tool]

        correct_main = sum(val == MERGE_STATE.Tests_passed.name for val in mergem)
        correct_main_percentage = (
            100 * correct_main / len(main) if len(main) != 0 else 0
        )
        correct_feature = sum(val == MERGE_STATE.Tests_passed.name for val in mergef)
        correct_feature_percentage = (
            100 * correct_feature / len(feature) if len(feature) > 0 else -1
        )

        incorrect_main = sum(val == MERGE_STATE.Tests_failed.name for val in mergem)
        incorrect_main_percentage = (
            100 * incorrect_main / len(main) if len(main) != 0 else 0
        )
        incorrect_feature = sum(val == MERGE_STATE.Tests_failed.name for val in mergef)
        incorrect_feature_percentage = (
            100 * incorrect_feature / len(feature) if len(feature) > 0 else -1
        )

        unhandled_main = sum(val in MERGE_UNHANDLED_NAMES for val in mergem)
        unhandled_main_percentage = (
            100 * unhandled_main / len(main) if len(main) != 0 else 0
        )
        unhandled_feature = sum(val in MERGE_UNHANDLED_NAMES for val in mergef)
        unhandled_feature_percentage = (
            100 * unhandled_feature / len(feature) if len(feature) > 0 else -1
        )

        table2 += f"            {merge_tool.capitalize()}"
        table2 += f" & {correct_main} & {correct_main_percentage:0.2f}\\%"
        table2 += f" & {correct_feature} & {correct_feature_percentage:0.2f}\\%"
        table2 += f" & {unhandled_main} & {unhandled_main_percentage:0.2f}\\%"
        table2 += f" & {unhandled_feature} & {unhandled_feature_percentage:0.2f}\\%"
        table2 += f" & {incorrect_main} & {incorrect_main_percentage:0.2f}\\%"
        table2 += (
            f" & {incorrect_feature} & {incorrect_feature_percentage:0.2f}\\%\\\\ \n"
        )

    table2 += "\\end{tabular}\n"

    with open(
        os.path.join(tables_output_path, "table_feature_main_summary.tex"), "w"
    ) as file:
        file.write(table2)

    # Table 3 (Run-time)
    table3 = """% Do not edit.  This file is automatically generated.
\\begin{tabular}{c|c|c|c}
    Tool & Mean Run-time & Median Run-time & Max Run-time\\\\
    \\hline\n"""

    args = []
    for merge_tool in MERGE_TOOL:
        table3 += f"    {merge_tool.capitalize()}"
        for f in [np.mean, np.median, np.max]:
            run_time = f(result_df[merge_tool + " run_time"])
            table3 += f" & {run_time:0.2f}"
        table3 += "\\\\\n"
    table3 += "\\end{tabular}\n"

    with open(os.path.join(tables_output_path, "table_run_time.tex"), "w") as file:
        file.write(table3)<|MERGE_RESOLUTION|>--- conflicted
+++ resolved
@@ -132,7 +132,6 @@
         result_df.drop(row.name, inplace=True)
     assert old_len - len(result_df) == len(inconsistent_merge_results)
 
-<<<<<<< HEAD
     trivial_merges = compute_trivial_merges(result_df)
     print("Number of trivial merges that will be ignored:", len(trivial_merges))
     old_len = len(result_df)
@@ -141,12 +140,11 @@
     assert old_len - len(result_df) == len(trivial_merges)
 
     result_df.to_csv(os.path.join(args.output_path, "..", "filtered_result.csv"))
-=======
     # Check triangle equalities
     count = 0
     for _, row in tqdm(result_df.iterrows(), total=len(result_df)):
         count += check_triangle_constraint(row)
-    print("Number of triangle broken triangle equalities:", count)
+    print("Number of broken triangle equalities in diffing:", count)
 
     # Figure (Heat Map diffing)
     result = np.zeros((len(MERGE_TOOL), len(MERGE_TOOL)))
@@ -186,7 +184,6 @@
     heatmap.set_yticklabels(labels=heatmap.get_yticklabels(), va="center")
     plt.tight_layout()
     plt.savefig(os.path.join(plots_output_path, "heatmap.pdf"))
->>>>>>> 7c397a33
 
     # figure 1 (stacked area)
     incorrect = []
