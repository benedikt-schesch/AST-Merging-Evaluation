--- conflicted
+++ resolved
@@ -371,13 +371,8 @@
             \\multicolumn{2}{c|}{Feature Branch} &
             \\multicolumn{2}{|c}{Main Branch} &
             \\multicolumn{2}{c|}{Feature Branch} \\\\
-<<<<<<< HEAD
             & \\# & \\% & \\# & \\% & \\# & \\% & \\# & \\% & \\# & \\% & \\# & \\% \\\\
             \\hline\n"""
-=======
-            \\hline
-            & \\# & \\% & \\# & \\% & \\# & \\% & \\# & \\% & \\# & \\% & \\# & \\% \\\\\n"""
->>>>>>> 192ea7f2
 
         main = result_df[result_df["branch_name"].isin(main_branch_names)]
         feature = result_df[~result_df["branch_name"].isin(main_branch_names)]
