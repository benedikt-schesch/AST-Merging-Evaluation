--- conflicted
+++ resolved
@@ -285,21 +285,12 @@
                 100 * incorrect[merge_tool_idx] / total if total != 0 else 0
             )
             table += f"{merge_tool.capitalize():30}"
-<<<<<<< HEAD
             table += (
                 f" & {correct[merge_tool_idx]:5} & {round(correct_percentage):3}\\%"
             )
             table += (
                 f" & {unhandled[merge_tool_idx]:5} & {round(unhandled_percentage):3}\\%"
             )
-=======
-            table += (
-                f" & {correct[merge_tool_idx]:5} & {round(correct_percentage):3}\\%"
-            )
-            table += (
-                f" & {unhandled[merge_tool_idx]:5} & {round(unhandled_percentage):3}\\%"
-            )
->>>>>>> 473622b7
             table += f" & {incorrect[merge_tool_idx]:5} & {round(incorrect_percentage):3}\\%\\\\\n"
         table += "\\end{tabular}\n"
 
