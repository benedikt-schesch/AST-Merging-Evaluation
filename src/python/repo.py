--- conflicted
+++ resolved
@@ -20,9 +20,14 @@
     lookup_in_cache,
     slug_repo_name,
 )
-<<<<<<< HEAD
-from variables import *
 import git.repo
+from variables import (
+    REPOS_PATH,
+    WORKDIR_DIRECTORY,
+    LEFT_BRANCH_NAME,
+    RIGHT_BRANCH_NAME,
+    DELETE_WORKDIRS,
+)
 
 
 def clone_repo(repo_slug: str) -> git.repo.Repo:
@@ -52,15 +57,6 @@
             raise
     return repo
 
-=======
-from variables import (
-    REPOS_PATH,
-    WORKDIR_DIRECTORY,
-    LEFT_BRANCH_NAME,
-    RIGHT_BRANCH_NAME,
-    DELETE_WORKDIRS,
-)
->>>>>>> 6a062390
 
 TEST_STATE = Enum(
     "TEST_STATE",
