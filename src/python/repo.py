#!/usr/bin/env python3
"""
This script contains the Repository class that represents a repository.
It also contains the functions that are used to test the repository.
"""

from pathlib import Path
from typing import Union, Tuple
from enum import Enum
import uuid
import subprocess
import os
import shutil
import time
from git.repo import Repo
from cache_utils import (
    set_in_cache,
    check_and_load_cache,
)

CACHE_BACKOFF_TIME = 2 * 60  # 2 minutes
DELETE_WORKDIRS = True
REPOS_PATH = Path("repos")
WORKDIR_PREFIX = Path(".workdir")
TEST_STATE = Enum(
    "TEST_STATE",
    [
        "Tests_passed",
        "Tests_failed",
        "Tests_running",
        "Tests_timedout",
        "Git_checkout_failed",
        "Not_tested",
    ],
)
BRANCH_BASE_NAME = "___MERGE_TESTER"
LEFT_BRANCH_NAME = BRANCH_BASE_NAME + "_LEFT"
RIGHT_BRANCH_NAME = BRANCH_BASE_NAME + "_RIGHT"
MERGE_TOOL = Enum(
    "MERGE_TOOL",
    [
        "gitmerge_ort",
        "gitmerge_ort_ignorespace",
<<<<<<< HEAD
        "gitmerge_recursive_ignorespace",
=======
        "gitmerge_ort_imports",
        "gitmerge_ort_imports_ignorespace",
>>>>>>> 06defa3e
        "gitmerge_recursive_patience",
        "gitmerge_recursive_minimal",
        "gitmerge_recursive_histogram",
        "gitmerge_recursive_myers",
        "gitmerge_resolve",
        "git_hires_merge",
        "spork",
        "intellimerge",
    ],
)
MERGE_STATE = Enum(
    "MERGE_STATE",
    [
        "Merge_failed",
        "Merge_timedout",
        "Merge_success",
        "Git_checkout_failed",
    ],
)


def repo_test(repo_dir_copy: Path, timeout: int) -> Tuple[TEST_STATE, str]:
    """Returns the result of run_repo_tests.sh on the given working copy.
    If one test passes then the entire test is marked as passed.
    If one test timeouts then the entire test is marked as timeout.
    Args:
        repo_dir_copy (Path): The path of the working copy (the clone).
        timeout (int): Test Timeout limit.
    Returns:
        TEST_STATE: The result of the test.
        str: explanation. The explanation of the result.
    """
    explanation = ""
    command = [
        "src/scripts/run_repo_tests.sh",
        str(repo_dir_copy),
    ]
    try:
        p = subprocess.run(  # pylint: disable=consider-using-with
            command,
            capture_output=True,
            timeout=timeout,
        )
    except subprocess.TimeoutExpired as e:
        explanation = "Run Command: " + " ".join(command) + "\nTimed out"
        explanation += "\nstdout:\n" + e.stdout.decode("utf-8") if e.stdout else ""
        explanation += "\nstderr:\n" + e.stderr.decode("utf-8") if e.stderr else ""
        return TEST_STATE.Tests_timedout, explanation
    rc = p.returncode
    stdout = p.stdout.decode("utf-8")
    stderr = p.stderr.decode("utf-8")
    explanation = (
        "Run Command: "
        + " ".join(command)
        + "\nstdout:\n"
        + stdout
        + "\nstderr:\n"
        + stderr
    )
    if rc == 0:  # Success
        return TEST_STATE.Tests_passed, explanation
    return TEST_STATE.Tests_failed, explanation


class Repository:
    """A class that represents a repository."""

    def __init__(
        self,
        repo_name: str,
        cache_prefix: Path = Path(""),
        workdir: Union[Path, None] = None,
    ) -> None:
        """Initializes the repository.
        Args:
            repo_name (str): The name of the repository.
            cache_prefix (Path): The prefix of the cache.
            workdir (Union[Path,None], optional) = None: Folder to use in the WORKDIR_PREFIX.
        """
        self.repo_name = repo_name
        self.path = REPOS_PATH / repo_name
        if workdir is None:
            self.workdir = WORKDIR_PREFIX / uuid.uuid4().hex
        else:
            self.workdir = WORKDIR_PREFIX / workdir
        self.workdir.mkdir(parents=True, exist_ok=True)
        self.repo_path = self.workdir / self.path.name
        shutil.copytree(self.path, self.repo_path)
        self.repo = Repo(self.repo_path)
        self.test_cache_prefix = cache_prefix / "test_cache"
        self.sha_cache_prefix = cache_prefix / "sha_cache"

    def checkout(self, commit: str) -> Tuple[bool, str]:
        """Checks out the given commit.
        Args:
            commit (str): The commit to checkout.
        Returns:
            bool: True if the checkout succeeded, False otherwise.
            str: explanation. The explanation of the result.
        """
        try:
            self.repo.git.checkout(commit, force=True)
            self.repo.submodule_update()
        except Exception as e:
            explanation = (
                "Failed to checkout "
                + commit
                + " for "
                + self.repo_name
                + " : \n"
                + str(e)
            )
            cache_entry = {"sha": None, "explanation": explanation}
            set_in_cache(commit, cache_entry, self.repo_name, self.sha_cache_prefix)
            return False, explanation
        cache_entry = {"sha": self.compute_tree_fingerprint(), "explanation": ""}
        set_in_cache(commit, cache_entry, self.repo_name, self.sha_cache_prefix)
        return True, ""

    def merge_and_test(  # pylint: disable=too-many-arguments
        self,
        tool: MERGE_TOOL,
        left_commit: str,
        right_commit: str,
        timeout: int,
        n_restarts: int,
    ) -> Tuple[
        Union[TEST_STATE, MERGE_STATE],
        Union[str, None],
        Union[str, None],
        Union[str, None],
        float,
    ]:
        """Merges the given commits using the given tool and tests the result.
        Args:
            tool (MERGE_TOOL): The tool to use.
            left_commit (str): The left commit to merge.
            right_commit (str): The right commit to merge.
            timeout (int): The timeout limit.
            n_restarts (int): The number of times to restart the test.
        Returns:
            TEST_STATE: The result of the test.
            str: The tree fingerprint of result.
            str: The left fingerprint.
            str: The right fingerprint.
            float: The time it took to run the merge.
        """
        (
            merge_status,
            merge_fingerprint,
            left_fingreprint,
            right_fingerprint,
            _,
            run_time,
        ) = self.merge(tool, left_commit, right_commit, -1)
        if merge_status != MERGE_STATE.Merge_success:
            return merge_status, None, None, None, -1
        test_result = self.test(timeout, n_restarts)
        return (
            test_result,
            merge_fingerprint,
            left_fingreprint,
            right_fingerprint,
            run_time,
        )

    def merge_and_test_cached(  # pylint: disable=too-many-arguments
        self,
        tool: MERGE_TOOL,
        left_commit: str,
        right_commit: str,
        timeout: int,
        n_restarts: int,
    ) -> Tuple[
        Union[TEST_STATE, MERGE_STATE],
        Union[str, None],
        Union[str, None],
        Union[str, None],
        float,
    ]:
        """Merges the given commits using the given tool and tests the result.
        Args:
            tool (MERGE_TOOL): The tool to use.
            left_commit (str): The left commit to merge.
            right_commit (str): The right commit to merge.
            timeout (int): The timeout limit.
            n_restarts (int): The number of times to restart the test.
        Returns:
            TEST_STATE: The result of the test.
            str: The tree fingerprint of result.
            str: The left fingerprint.
            str: The right fingerprint.
            float: The time it took to run the merge.
        """
        sha_cache = self.check_sha_cache(
            left_commit + "_" + right_commit + "_" + tool.name
        )
        if sha_cache is None:
            return self.merge_and_test(
                tool, left_commit, right_commit, timeout, n_restarts
            )
        if sha_cache["sha"] is None:
            return TEST_STATE.Git_checkout_failed, None, None, None, -1
        result = self.check_test_cache(sha_cache["sha"])
        if result is None:
            return self.merge_and_test(
                tool, left_commit, right_commit, timeout, n_restarts
            )
        return (
            result,
            sha_cache["sha"],
            sha_cache["left_fingerprint"],
            sha_cache["right_fingerprint"],
            -1,
        )

    def merge(  # pylint: disable=too-many-locals
        self,
        tool: MERGE_TOOL,
        left_commit: str,
        right_commit: str,
        timeout: int,
    ) -> Tuple[
        MERGE_STATE, Union[str, None], Union[str, None], Union[str, None], str, float
    ]:
        """Merges the given commits using the given tool.
        Args:
            tool (MERGE_TOOL): The tool to use.
            left_commit (str): The left commit to merge.
            right_commit (str): The right commit to merge.
            explanation (str): The explanation of the result.
            timeout (int): The timeout limit.
        Returns:
            MERGE_STATE: The result of the merge.
            str: The tree fingerprint of result.
            str: The left fingerprint.
            str: The right fingerprint.
            str: explanation. The explanation of the result.
            float: The time it took to run the merge.
        """
        # Checkout left
        cache_name = left_commit + "_" + right_commit + "_" + tool.name
        left_cache = self.check_sha_cache(left_commit)
        if left_cache is not None and left_cache["sha"] is None:
            return (
                MERGE_STATE.Git_checkout_failed,
                None,
                None,
                None,
                left_cache["explanation"],
                -1,
            )
        success, explanation = self.checkout(left_commit)
        if not success:
            set_in_cache(
                left_commit,
                {"sha": None, "explanation": explanation},
                self.repo_name,
                self.sha_cache_prefix,
            )
            set_in_cache(
                cache_name,
                {"sha": None, "explanation": explanation},
                self.repo_name,
                self.sha_cache_prefix,
            )
            return MERGE_STATE.Git_checkout_failed, None, None, None, explanation, -1
        left_fingreprint = self.compute_tree_fingerprint()
        self.repo.git.checkout("-b", LEFT_BRANCH_NAME, force=True)

        # Checkout right
        right_cache = self.check_sha_cache(right_commit)
        if right_cache is not None and right_cache["sha"] is None:
            return (
                MERGE_STATE.Git_checkout_failed,
                None,
                None,
                None,
                right_cache["explanation"],
                -1,
            )
        success, explanation = self.checkout(right_commit)
        if not success:
            set_in_cache(
                right_commit,
                {"sha": None, "explanation": explanation},
                self.repo_name,
                self.sha_cache_prefix,
            )
            set_in_cache(
                cache_name,
                {"sha": None, "explanation": explanation},
                self.repo_name,
                self.sha_cache_prefix,
            )
            return MERGE_STATE.Git_checkout_failed, None, None, None, explanation, -1
        right_fingerprint = self.compute_tree_fingerprint()
        self.repo.git.checkout("-b", RIGHT_BRANCH_NAME, force=True)

        # Merge
        start = time.time()
        try:
            command = [
                "src/scripts/merge_tools/" + tool.name.replace("_", "-") + ".sh",
                str(self.repo_path),
                LEFT_BRANCH_NAME,
                RIGHT_BRANCH_NAME,
            ]
            p = subprocess.run(  # pylint: disable=consider-using-with
                command,
                capture_output=True,
                timeout=timeout if timeout > 0 else None,
                check=False,
            )
        except subprocess.TimeoutExpired as e:
            explanation = "Run Command: " + " ".join(command) + "\nTimed out"  # type: ignore
            explanation += "\nstdout:\n" + e.stdout.decode("utf-8") if e.stdout else ""
            explanation += "\nstderr:\n" + e.stderr.decode("utf-8") if e.stderr else ""
            sha = self.compute_tree_fingerprint()
            return (
                MERGE_STATE.Merge_timedout,
                sha,
                left_fingreprint,
                right_fingerprint,
                explanation,
                -1,
            )
        run_time = time.time() - start
        explanation = "STDOUT:\n" + p.stdout.decode("utf-8")
        explanation += "\nSTDERR:\n" + p.stderr.decode("utf-8")
        merge_status = (
            MERGE_STATE.Merge_success if p.returncode == 0 else MERGE_STATE.Merge_failed
        )
        sha = self.compute_tree_fingerprint()
        cache_entry = {
            "sha": sha,
            "left_fingerprint": left_fingreprint,
            "right_fingerprint": right_fingerprint,
        }
        set_in_cache(
            cache_name,
            cache_entry,
            self.repo_name,
            self.sha_cache_prefix,
        )
        return (
            merge_status,
            sha,
            left_fingreprint,
            right_fingerprint,
            explanation,
            run_time,
        )

    def compute_tree_fingerprint(self) -> str:
        """Computes the tree fingerprint of the repository.
        Args:
            store_cache (bool, optional) = False: Whether to store the fingerprint in the cache.
        Returns:
            str: The tree fingerprint.
        """
        assert self.repo_path.exists()
        command = (
            "sha256sum <(export LC_COLLATE=C; cd "
            + str(self.repo_path)
            + " ;find . -type f -not -path '*/\\.git*' -exec sha256sum {} \\; | sort)"
        )
        result = (
            subprocess.check_output(command, shell=True, executable="/bin/bash")
            .decode("utf-8")
            .split()[0]
        )
        return result

    def check_sha_cache(
        self, commit: str, start_merge: bool = False
    ) -> Union[None, dict]:
        """Checks if the commit is in the cache.
        Args:
            commit (str): The commit to check.
            start_merge (bool, optional) = False: Whether to indicate that the merge starts if the
                commit is not in the cache.
        Returns:
            Union[None,dict]: The cache entry if the commit is in the cache, None otherwise.
        """
        cache = check_and_load_cache(
            commit, self.repo_name, self.sha_cache_prefix, set_run=start_merge
        )
        if cache is None:
            return None
        if not isinstance(cache, dict):
            raise Exception("Cache entry should be a dictionary")
        return cache

    def check_test_cache(
        self, sha: str, start_test: bool = False
    ) -> Union[None, TEST_STATE]:
        """Checks if the test entry is in the cache.
        Args:
            sha (str): The tree fingerprint of the repository.
            start_test (bool, optional) = False: Whether to indicate that the test starts if the
                entry is not in the cache.
        Returns:
            Union[None,TEST_STATE]: The result of the test if the repository is in the cache,
                    None otherwise.
        """
        cache = check_and_load_cache(
            sha, self.repo_name, self.test_cache_prefix, set_run=start_test
        )
        if cache is None:
            return None
        if not isinstance(cache, dict):
            raise Exception("Cache entry should be a dictionary")
        return TEST_STATE[cache["test_result"]]

    def checkout_and_test(
        self,
        commit: str,
        timeout: int,
        n_restarts: int,
    ) -> TEST_STATE:
        """Checks out the given commit and tests the repository.
        Args:
            commit (str): The commit to checkout.
            timeout (int): The timeout limit.
            n_restarts (int): The number of times to restart the test.
        Returns:
            TEST_STATE: The result of the test.
        """
        result, explanation = self.checkout(commit)
        if not result:
            print("Checkout failed for", self.repo_name, commit, explanation)
            return TEST_STATE.Git_checkout_failed
        return self.test(timeout, n_restarts)

    def checkout_and_test_cached(
        self,
        commit: str,
        timeout: int,
        n_restarts: int,
    ) -> TEST_STATE:
        """Checks out the given commit and tests the repository.
        Args:
            commit (str): The commit to checkout.
            timeout (int): The timeout limit.
            n_restarts (int): The number of times to restart the test.
            check_cache (bool, optional) = True: Whether to check the cache.
        Returns:
            TEST_STATE: The result of the test.
        """
        sha_cache = self.check_sha_cache(commit, start_merge=True)
        if sha_cache is None:
            return self.checkout_and_test(commit, timeout, n_restarts)
        if sha_cache["sha"] is None:
            return TEST_STATE.Git_checkout_failed
        result = self.check_test_cache(sha_cache["sha"])
        if result is None:
            return self.checkout_and_test(commit, timeout, n_restarts)
        return result

    def test(self, timeout: int, n_restarts: int) -> TEST_STATE:
        """Tests the repository.
        Args:
            timeout (int): The timeout limit.
            n_restarts (int): The number of times to restart the test.
        Returns:
            TEST_STATE: The result of the test.
        """
        sha = self.compute_tree_fingerprint()
        cache_data = {}

        result = self.check_test_cache(sha, start_test=True)
        if result is not None:
            return result

        cache_data["test_results"] = []
        cache_data["test_log_file"] = []
        for i in range(n_restarts):
            test, explanation = repo_test(self.repo_path, timeout)
            test_log_file = Path(
                os.path.join(
                    self.test_cache_prefix,
                    "logs",
                    self.repo_name.split("/")[1],
                    sha + "_" + str(i) + ".log",
                )
            )
            test_log_file.parent.mkdir(parents=True, exist_ok=True)
            if test_log_file.exists():
                test_log_file.unlink()
            with open(test_log_file, "w") as f:
                f.write(explanation)
            cache_data["test_results"].append(test.name)
            cache_data["test_log_file"].append(str(test_log_file))
            cache_data["test_result"] = test.name
            if test in (TEST_STATE.Tests_passed, TEST_STATE.Tests_timedout):
                break

        set_in_cache(sha, cache_data, self.repo_name, self.test_cache_prefix)
        return TEST_STATE[cache_data["test_result"]]

    def __del__(self) -> None:
        """Deletes the repository."""
        if DELETE_WORKDIRS:
            shutil.rmtree(self.workdir)<|MERGE_RESOLUTION|>--- conflicted
+++ resolved
@@ -41,12 +41,9 @@
     [
         "gitmerge_ort",
         "gitmerge_ort_ignorespace",
-<<<<<<< HEAD
         "gitmerge_recursive_ignorespace",
-=======
         "gitmerge_ort_imports",
         "gitmerge_ort_imports_ignorespace",
->>>>>>> 06defa3e
         "gitmerge_recursive_patience",
         "gitmerge_recursive_minimal",
         "gitmerge_recursive_histogram",
