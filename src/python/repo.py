--- conflicted
+++ resolved
@@ -62,18 +62,10 @@
     Args:
         repo_slug (str): The slug of the repository, which is "owner/reponame".
     """
-<<<<<<< HEAD
     logger.debug(f"clone_repo: Cloning {repo_slug} to {repo_dir}")
     repo_dir.parent.mkdir(parents=True, exist_ok=True)
     os.environ["GIT_TERMINAL_PROMPT"] = "0"
     os.environ["GIT_SSH_COMMAND"] = "ssh -o BatchMode=yes"
-=======
-    print(repo_slug, " : Cloning repo to", repo_dir)
-    repo_dir.parent.mkdir(parents=True, exist_ok=True)
-    os.environ["GIT_TERMINAL_PROMPT"] = "0"
-    os.environ["GIT_SSH_COMMAND"] = "ssh -o BatchMode=yes"
-    print(repo_slug, " : Cloning repo")
->>>>>>> 5eae28d0
     # ":@" in URL ensures that we are not prompted for login details
     # for the repos that are now private.
     github_url = "https://:@github.com/" + repo_slug + ".git"
@@ -82,24 +74,15 @@
         assert (
             repo_dir.exists()
         ), f"Repo {repo_slug} does not exist after cloning {repo_dir}"
-<<<<<<< HEAD
         logger.debug(repo_slug, "clone_repo: Finished cloning")
         repo.remote().fetch()
         repo.remote().fetch("refs/pull/*/head:refs/remotes/origin/pull/*")
     except GitCommandError as e:
         logger.debug(f"clone_repo: GitCommandError during cloning {repo_slug}:\n{e}")
-=======
-        print(repo_slug, " : Finished cloning")
-        repo.remote().fetch()
-        repo.remote().fetch("refs/pull/*/head:refs/remotes/origin/pull/*")
-    except GitCommandError as e:
-        print(repo_slug, "GitCommandError during cloning:\n", e)
->>>>>>> 5eae28d0
         raise Exception(f"GitCommandError during cloning {repo_slug}") from e
     try:
         repo.submodule_update()
     except ValueError as e:
-<<<<<<< HEAD
         logger.debug(
             f"clone_repo: ValueError during submodule update {repo_slug}:\n{e}"
         )
@@ -108,12 +91,6 @@
         raise Exception(
             f"Repo {repo_slug} does not exist after cloning {repo_dir}"
         ) from None
-=======
-        print(repo_slug, "GitCommandError during submodule update:\n", e)
-    assert (
-        repo_dir.exists()
-    ), f"Repo {repo_slug} does not exist after cloning {repo_dir}"
->>>>>>> 5eae28d0
 
 
 TEST_STATE = Enum(
@@ -246,7 +223,6 @@
         except Exception as e:
             logger.error("Exception during cloning:\n", e)
             raise
-<<<<<<< HEAD
         if not self.repo_path.exists():
             logger.error(
                 f"Repo {self.repo_slug} does not exist after cloning {self.repo_path}"
@@ -257,25 +233,13 @@
 
     def copy_repo(self) -> None:
         """Copies the repository and adjusts permissions."""
-=======
-        assert (
-            self.repo_path.exists()
-        ), f"Repo {self.repo_slug} does not exist after cloning {self.repo_path}"
-
-    def copy_repo(self) -> None:
-        """Copies the repository."""
->>>>>>> 5eae28d0
         if not self.repo_path.exists():
             self.clone_repo()
         if self.local_repo_path.exists():
             return
         self.workdir.mkdir(parents=True, exist_ok=True)
-<<<<<<< HEAD
         shutil.copytree(self.repo_path, self.local_repo_path)
         os.system("chmod -R 777 " + str(self.local_repo_path))
-=======
-        shutil.copytree(self.repo_path, self.local_repo_path, symlinks=True)
->>>>>>> 5eae28d0
         self.repo = Repo(self.local_repo_path)
 
     def checkout(self, commit: str, use_cache: bool = True) -> Tuple[bool, str]:
@@ -674,11 +638,7 @@
             float: The test coverage.
             Union[str,None]: The tree fingerprint of the result.
         """
-<<<<<<< HEAD
         result, _ = self.checkout(commit)
-=======
-        result, explanation = self.checkout(commit)
->>>>>>> 5eae28d0
         assert self.local_repo_path.exists(), f"Repo {self.repo_slug} does not exist"
         if not result:
             return TEST_STATE.Git_checkout_failed, 0, None
@@ -745,12 +705,9 @@
         cache_data["test_log_file"] = []
         cache_data["test_coverage"] = []
         for i in range(n_tests):
-<<<<<<< HEAD
             logger.debug(
                 f"test: Running test {i+1}/{n_tests} for {self.repo_slug} at {sha}"
             )
-=======
->>>>>>> 5eae28d0
             test_state, test_output = repo_test(self.local_repo_path, timeout)
             if test_log_file is None:
                 test_log_file = Path(
