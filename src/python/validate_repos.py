#!/usr/bin/env python3
"""Tests the HEAD of a repo and validates it if the test passes.

usage: python3 validate_repos.py --repos_csv <repos.csv>
                                 --output_path <valid_repos.csv>

Input: a csv of repos.  It must contain a header, one of whose columns is "repository".
That column contains "ORGANIZATION/REPO" for a GitHub repository.
Output:  the rows of the input for which the head of the default branch passes tests.
"""
import subprocess
import shutil
import os
import multiprocessing
import argparse
from pathlib import Path
import sys
from functools import partialmethod
from enum import Enum
from typing import Tuple

from tqdm import tqdm
import pandas as pd
import git.repo

if os.getenv("TERM", "dumb") == "dumb":
    tqdm.__init__ = partialmethod(tqdm.__init__, disable=True)  # type: ignore

WORKDIR = ".workdir/"
TIMEOUT_TESTING = 30 * 60  # 30 minutes
REPO_SETUP_SCRIPTS = "repo_setup_scripts"
TEST_STATE = Enum(
    "TEST_STATE",
    [
        "Tests_passed",
        "Tests_failed",
        "Failure_git_checkout",
        "Failure_git_clone",
        "Failure_test_exception",
        "Tests_timedout",
        "Failure_repo_setup_script_exception",
        "Not_tested",
    ],
)


def clone_repo(repo_name: str) -> git.repo.Repo:
    """Clones a repository, or runs `git fetch` if it is already cloned.
    Args:
        repo_name (str): The name of the repository to be cloned
    Returns:
        git.repo.Repo: The repository
    """
    repo_dir = os.path.join("repos/", repo_name)
    if os.path.isdir(repo_dir):
        repo = git.repo.Repo(repo_dir)
    else:
        # ":@" in URL ensures that we are not prompted for login details
        # for the repos that are now private.
        print(repo_name, " : Cloning repo")
        git_url = "https://:@github.com/" + repo_name + ".git"
        repo = git.repo.Repo.clone_from(git_url, repo_dir)
        print(repo_name, " : Finished cloning")
    try:
        repo.remote().fetch()
        repo.submodule_update()
    except Exception as e:
        print(repo_name, "Exception during cloning. Exception:\n", e)
        raise
    return repo


def repo_test(repo_dir_copy: str, timeout: int) -> Tuple[TEST_STATE, str]:
    """Returns the result of trying 3 times to run run_repo_tests.sh on the given working copy.
    If one test passes then the entire test is marked as passed.
    If one test timeouts then the entire test is marked as timeout.
    Args:
        repo_dir_copy (str): The path of the working copy (the clone).
        timeout (int): Test Timeout limit.
    Returns:
        TEST_STATE: The result of the test.
        str: explanation. The explanation of the result.
    """
    explanation = ""
    rc = 1  # Failure
    for i in range(3):
        command = [
            "src/scripts/run_repo_tests.sh",
            repo_dir_copy,
        ]
        p = subprocess.run(  # pylint: disable=consider-using-with
            command,
            timeout=timeout,
            capture_output=True,
        )
        rc = p.returncode
        stdout = p.stdout.decode("utf-8")
        stderr = p.stderr.decode("utf-8")
        explanation = (
            "Run Command: "
            + " ".join(command)
            + "\nstdout:\n"
            + stdout
            + "\nstderr:\n"
            + stderr
        )
        if rc == 0:  # Success
            return TEST_STATE.Tests_passed, explanation
        if rc == 128:
            return TEST_STATE.Tests_timedout, explanation
    return TEST_STATE.Tests_failed, explanation  # Failure


def write_cache(status: TEST_STATE, explanation: str, cache_file: str):
    """Writes the result of the test to a cache file.
    Args:
        status (TEST_STATE): The result of the test.
        explanation (str): The explanation of the result.
        cache_file (str): The path of the cache file.
    """
    with open(cache_file + ".txt", "w") as f:
        f.write(status.name)
    with open(cache_file + "_explanation.txt", "w") as f:
        f.write(explanation)


def read_cache(cache_file: str) -> Tuple[TEST_STATE, str]:
    """Reads the result of the test from a cache file.
    Args:
        cache_file (str): The path of the cache file.
    Returns:
        TEST_STATE: The result of the test.
        str: The explanation of the result.
    """
    with open(cache_file + ".txt", "r") as f:
        status_name = f.readline().strip()
        status = TEST_STATE[status_name]
    with open(cache_file + "_explanation.txt", "r") as f:
        explanation = "".join(f.readlines())
    return status, explanation


def del_rw(action, name, exc):
    """Delete read-only files. Some repos contain read-only
    files which cannot be deleted.
    Args:
        action (str): The action to be taken.
        name (str): The name of the file.
        exc (str): The exception.
    """
    subprocess.call(["chmod", "-R", "777", name])
    shutil.rmtree(name, ignore_errors=True)


def commit_pass_test(  # pylint: disable=too-many-statements
    repo_name: str, commit: str, diagnostic: str, cache: str
) -> TEST_STATE:
    """Tests a commit of a repository.
    Args:commit_pass_test
        repo_name (str): The name of the repository.
        commit (str): The commit to be tested.
        diagnostic (str): A string printed in diagnostics.
        cache (str): The path of the cache directory.
    Returns:
        TEST_STATE: The result of the test.
    """
    print(repo_name, commit, ": Started testing commit")

    repo_dir = os.path.join("repos/", repo_name)
    target_file = os.path.join(cache, repo_name.replace("/", "_") + "_" + commit)
    # Check if result is cached
    if os.path.isfile(target_file + ".txt"):
        status, _ = read_cache(target_file)
        print(
            repo_name,
            commit,
            ": Cached result from " + target_file + ".txt: " + status.name,
        )
        return status

    status = TEST_STATE.Not_tested
    explanation = "Process started"
    write_cache(status, explanation, target_file)

    pid = str(multiprocessing.current_process().pid)
    work_dir = os.path.join(WORKDIR, pid)
    repo_dir_copy = os.path.join(work_dir, "repo")
    if os.path.isdir(work_dir):
        shutil.rmtree(work_dir, onerror=del_rw)
    try:
        try:
            _ = clone_repo(repo_name)
        except Exception as e:
            status = TEST_STATE.Failure_git_clone
            explanation = str(e)
            raise

        shutil.copytree(repo_dir, repo_dir_copy)
        repo = git.repo.Repo(repo_dir_copy)
        try:
            repo.remote().fetch()
            repo.git.checkout(commit, force=True)
            repo.submodule_update()
        except Exception as e:
            status = TEST_STATE.Failure_git_checkout
            explanation = f"commit_pass_test({str}, {commit}, {diagnostic})\n" + str(e)
            raise
        setup_script_path = os.path.join(
            REPO_SETUP_SCRIPTS, repo_name.split("/")[1] + ".sh"
        )
        if os.path.isfile(setup_script_path):
            try:
                print(repo_name, ": Running setup script for repo")
                subprocess.run(
                    [
                        setup_script_path,
                        repo_dir_copy,
                    ],
                    capture_output=True,
                )
            except Exception as e:
                status = TEST_STATE.Failure_repo_setup_script_exception
                explanation = str(e)
                raise
        try:
            status, explanation = repo_test(repo_dir_copy, TIMEOUT_TESTING)
        except Exception as e:
            status = TEST_STATE.Failure_test_exception
            explanation = str(e)
            raise
    except Exception:
        pass
    write_cache(status, explanation, target_file)
    print(repo_name, commit, ": Finished testing commit: ", status.name)
    if os.path.isdir(work_dir):
<<<<<<< HEAD
        # Remove all permision restrictions from repo_dir_copy
=======
        # Remove all permision restrictions from work_dir
>>>>>>> 573e970b
        shutil.rmtree(work_dir, onerror=del_rw)
    return status


def head_passes_tests(repo_info: pd.Series, cache: str) -> TEST_STATE:
    """Checks if the head of main passes test.
    Args:
        repo_info (pd.Series): The information of the repository.
        cache (str): The path of the cache directory.
    Returns:
        TEST_STATE: The result of the test.
    """
    repo_name = repo_info["repository"]
    print(repo_name, ": Started head_passes_tests")

    status = commit_pass_test(
        repo_name, repo_info["Validation hash"], "Validation hash", cache
    )

    print(
        repo_name,
        ": Finished head_passes_tests, result:",
        status.name,
    )
    return status


if __name__ == "__main__":
    Path(WORKDIR).mkdir(parents=True, exist_ok=True)
    Path("repos").mkdir(parents=True, exist_ok=True)
    parser = argparse.ArgumentParser()
    parser.add_argument("--repos_csv_with_hashes", type=str)
    parser.add_argument("--output_path", type=str)
    parser.add_argument("--cache_dir", type=str, default="cache/test_result/")
    args = parser.parse_args()

    Path(args.cache_dir).mkdir(parents=True, exist_ok=True)

    df = pd.read_csv(args.repos_csv_with_hashes, index_col="idx")

    print("validate_repos: Started Testing")
    cpu_count = os.cpu_count() or 1
    processes_used = cpu_count - 2 if cpu_count > 3 else cpu_count
    with multiprocessing.Pool(processes=processes_used) as pool:
        results = [
            pool.apply_async(head_passes_tests, args=((v[1], args.cache_dir)))
            for v in df.iterrows()
        ]
        for result in tqdm(results, total=len(results)):
            try:
                return_value = result.get(2 * TIMEOUT_TESTING)
            except multiprocessing.TimeoutError:
                print("Timeout")
    print("validate_repos: Finished Testing")

    print("validate_repos: Building Output")
    out = []
    valid_repos_mask = [
        head_passes_tests(row, args.cache_dir) == TEST_STATE.Tests_passed
        for _, row in tqdm(df.iterrows(), total=len(df))
    ]
    out = df[valid_repos_mask]
    print("validate_repos: Finished Building Output")
    print("validate_repos: Number of valid repos:", len(out))
    if len(out) == 0:
        sys.exit(1)
    out.to_csv(args.output_path, index_label="idx")
    print("validate_repos: Done")<|MERGE_RESOLUTION|>--- conflicted
+++ resolved
@@ -233,11 +233,7 @@
     write_cache(status, explanation, target_file)
     print(repo_name, commit, ": Finished testing commit: ", status.name)
     if os.path.isdir(work_dir):
-<<<<<<< HEAD
-        # Remove all permision restrictions from repo_dir_copy
-=======
         # Remove all permision restrictions from work_dir
->>>>>>> 573e970b
         shutil.rmtree(work_dir, onerror=del_rw)
     return status
 
