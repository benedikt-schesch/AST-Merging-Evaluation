--- conflicted
+++ resolved
@@ -238,13 +238,7 @@
         repo_name, repo_info["Validation hash"], "Validation hash", cache
     )
 
-<<<<<<< HEAD
-    print(repo_name, ": head_passes_tests : finished with result:",
-=======
-    print(
-        repo_name,
-        ": head_passes_tests : finished with result:",
->>>>>>> 0e17b418
+    print(repo_name, ": head_passes_tests : finished : result =",
         status.name,
     )
     return status
