#!/usr/bin/env python3
"""Tests the HEAD of a repo and validates it if the test passes."""

# usage: python3 validate_repos.py --repos_path <repos.csv>
#                                         --output_path <valid_repos.csv>
#
# This script takes a csv of repos.
# It writes, to `valid_repos.csv`, those for which the head of main passes tests.
# The input file `repos.csv` must contain a header, one of whose columns is "repository".
# That column contains "ORGANIZATION/REPO" for a GitHub repository.

import subprocess
import shutil
import os
import multiprocessing
import argparse
from pathlib import Path

from tqdm import tqdm
import pandas as pd
import git

CACHE = "cache/repos_result/"
WORKDIR = ".workdir/"
TIMEOUT_MERGE = 30 * 60  # 30 minutes


def get_repo(repo_name):
    """Clones a repository, or runs `git fetch` it if it is already cloned.
    Args:
        repo_name (str): The name of the repository to be cloned
    Returns:
        The repository
    """
    repo_dir = "repos/" + repo_name
    if not os.path.isdir(repo_dir):
        # ":@" in URL ensures that we are not prompted for login details
        # for the repos that are now private.
        git_url = "https://:@github.com/" + repo_name + ".git"
        repo = git.Repo.clone_from(git_url, repo_dir)
    else:
        repo = git.Repo(repo_dir)
    try:
        repo.remote().fetch()
    except Exception as e:
        print(repo_name, "Exception during cloning. Exception:\n", e)
        pass
    return repo


def repo_test(repo_dir_copy, timeout):
    """Returns the return code of trying 3 times to run tester.sh on the given working copy.
    If one tests passes then the entire test is marked as passed.
    If one tests timeouts then the entire test is marked as timeout.
    Args:
        repo_dir_copy (str): The path of the repository.
        timeout (int): Test Timeout limit.
    Returns:
        int: The test value.
    """
    for i in range(3):
        command = [
            "src/scripts/tester.sh",
            repo_dir_copy,
        ]
        p = subprocess.run(  # pylint: disable=consider-using-with
            command,
            timeout=timeout,
            capture_output=True,
        )
        rc = p.returncode
        stdout = p.stdout.decode("utf-8")
        stderr = p.stderr.decode("utf-8")
        explanation = (
            "Run Command"
            + " ".join(command)
            + "\n stdout:\n"
            + stdout
            + "\n stderr:\n"
            + stderr
        )
        if rc in (0, 124):  # Success or Timeout
            return rc, explanation
    return 1, explanation  # Failure


def check_repo(arg):
    """Checks if the head of main passes test.
    Args:
        arg (str): Information regarding that repo.
    Returns:
        int: 1 if the repo is valid (main head passes tests)
    """
    _, row = arg
    repo_name = row["repository"]
    print(repo_name, ": Started check_repo")
    result_interpretable = {0: "Valid", 1: "Not Valid", 124: "Not Valid Timeout"}

    repo_dir = "repos/" + repo_name
    target_file = CACHE + repo_name.replace("/", "_") + ".csv"

    df = pd.DataFrame({"test": [1]})
    pid = str(multiprocessing.current_process().pid)
    repo_dir_copy = WORKDIR + pid + "/repo"
    if os.path.isdir(repo_dir_copy):
        shutil.rmtree(repo_dir_copy)
    try:
        print(repo_name, ": Cloning repo")
        _ = get_repo(repo_name)
        print(repo_name, ": Finished cloning")

        # Check if result is cached
        if os.path.isfile(target_file):
            df = pd.read_csv(target_file)
            print(
                repo_name,
<<<<<<< HEAD
                ": Done, result is cached in " + target_file + ": " + result_interpretable[df.iloc[0]["test"]],
=======
                ": Done, result is cached in "
                + target_file
                + ": "
                + result_interpretable[df.iloc[0]["test"]],
>>>>>>> bc614e9b
            )
            return df.iloc[0]["test"]

        print(repo_name, ": Testing")
        shutil.copytree(repo_dir, repo_dir_copy)
        repo = git.Repo(repo_dir_copy)
        repo.remote().fetch()
        repo.git.checkout(row["Validation hash"], force=True)
        rc, explanation = repo_test(repo_dir_copy, TIMEOUT_MERGE)
        df = pd.DataFrame({"test": [rc]})
        print(repo_name, ": Finished testing, result =", rc)
    except Exception as e:
        print(repo_name, ": Finished testing, result = exception, Exception:\n", e)
    df.to_csv(target_file)
    if os.path.isdir(repo_dir_copy):
        shutil.rmtree(repo_dir_copy)
    print(
        repo_name,
        "Finished check_repo, result : ",
        result_interpretable[df.iloc[0]["test"]],
    )
    return df.iloc[0]["test"]


if __name__ == "__main__":
    Path("repos").mkdir(parents=True, exist_ok=True)
    Path(CACHE).mkdir(parents=True, exist_ok=True)
    Path(WORKDIR).mkdir(parents=True, exist_ok=True)

    parser = argparse.ArgumentParser()
    parser.add_argument("--repos_path", type=str)
    parser.add_argument("--output_path", type=str)
    args = parser.parse_args()
    df = pd.read_csv(args.repos_path)

    print("validate_repos: Started Testing")
    with multiprocessing.Pool(processes=int(os.cpu_count() * 0.75)) as pool:
        r = list(
            tqdm(
                pool.imap(check_repo, df.iterrows()),
                total=len(df),
            )
        )
    print("validate_repos: Finished Testing")

    print("validate_repos: Building Output")
    out = []
    for idx, row in tqdm(df.iterrows(), total=len(df)):
        repo_name = row["repository"]
        repo = check_repo((idx, row))
        if repo == 0:
            out.append(row)
    print("validate_repos: Finished Building Output")
    out = pd.DataFrame(out)
    out.to_csv(args.output_path)
    print("validate_repos: Number of valid repos:", len(out))
    print("validate_repos: Done")<|MERGE_RESOLUTION|>--- conflicted
+++ resolved
@@ -114,14 +114,10 @@
             df = pd.read_csv(target_file)
             print(
                 repo_name,
-<<<<<<< HEAD
-                ": Done, result is cached in " + target_file + ": " + result_interpretable[df.iloc[0]["test"]],
-=======
                 ": Done, result is cached in "
                 + target_file
                 + ": "
                 + result_interpretable[df.iloc[0]["test"]],
->>>>>>> bc614e9b
             )
             return df.iloc[0]["test"]
 
