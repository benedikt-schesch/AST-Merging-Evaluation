--- conflicted
+++ resolved
@@ -88,24 +88,12 @@
             repo_dir_copy,
         ]
         try:
-<<<<<<< HEAD
-            p = subprocess.Popen(  # pylint: disable=consider-using-with
-                command,
-                start_new_session=True,
-                stdout=subprocess.PIPE,
-                stderr=subprocess.PIPE,
-            )
-            p.wait(timeout=timeout)
-        except subprocess.TimeoutExpired:
-            os.killpg(os.getpgid(p.pid), signal.SIGTERM)  # type: ignore
-=======
             p = subprocess.run(  # pylint: disable=consider-using-with
                 command,
                 capture_output=True,
                 timeout=timeout,
             )
         except subprocess.TimeoutExpired:
->>>>>>> fbe1e427
             explanation = "Run Command: " + " ".join(command) + "\nTimed out"
             return TEST_STATE.Tests_timedout, explanation
         rc = p.returncode
