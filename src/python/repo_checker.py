#!/usr/bin/env python3

# usage: python3 repo_checker.py --repos_path <path_to_repo>
#                                         --output_path <output_path>
#
# This script takes a csv of repos and verifies that the head of main passes tests

import subprocess
import shutil
import os
import multiprocessing
import argparse
import platform
from pathlib import Path

from tqdm import tqdm
from tqdm.contrib.concurrent import process_map
import pandas as pd
from git import Repo
import git

CACHE = "cache/repos_result/"
WORKDIR = ".workdir/"
TIMEOUT_MERGE = 30 * 60  # 30 minutes


def get_repo(repo_name):
    """Clones a repository
    Args:
        repo_name (str): The name of the repository to be cloned
    Returns:
        The repository
    """
    repo_dir = "repos/" + repo_name
    if not os.path.isdir(repo_dir):
        git_url = "https://:@github.com/" + repo_name + ".git"
        repo = git.Repo.clone_from(git_url, repo_dir)
    else:
        repo = git.Git(repo_dir)
    try:
        repo.remote.fetch()
    except Exception:
        pass
    try:
        repo.remote().fetch()
    except Exception:
        pass
    return repo


def test_repo(repo_dir_copy, timeout):
<<<<<<< HEAD
    """Tests a repository. Each test is conducted three times.
=======
    """Returns the return code of trying 3 times to run tester.sh on the given working copy.
>>>>>>> 5b9cf9ba
    If one tests passes then the entire test is marked as passed.
    If one tests timeouts then the entire test is marked as timeout.
    Args:
        repo_dir_copy (str): The path of the repository.
        timeout (int): Test Timeout limit.
    Returns:
        int: The test value.
    """
    if platform.system() == "Linux":  # Linux
        command_timeout = "timeout"
    else:  # MacOS
        command_timeout = "gtimeout"
    for i in range(3):
        rc = subprocess.run(
            [
                command_timeout,
                str(timeout) + "s",
                "src/scripts/tester.sh",
                repo_dir_copy,
            ],
            stdout=subprocess.DEVNULL,
            stderr=subprocess.DEVNULL,
        ).returncode
        if rc == 0:  # Success
            return 0
        if rc == 124:
            # Timeout
            return 124
    return 1


def check_repo(arg):
    """Checks if the head of main passes test.
    Args:
        arg (str): Information regarding that repo.
    Returns:
        int: 1 if the repo is valid (main head passes tests)
    """
    _, row = arg
    repo_name = row["repository"]
    print(repo_name, ": Started")
    result_interpretable = {0: "Valid", 1: "Not Valid", 124: "Not Valid Timeout"}

    repo_dir = "repos/" + repo_name
    target_file = CACHE + repo_name.replace("/", "_") + ".csv"

    if os.path.isfile(target_file):
        df = pd.read_csv(target_file)
        print(repo_name, ": ", result_interpretable[df.iloc[0]["test"]])
        print(repo_name, ": Done, result is cached")
        return df.iloc[0]["test"]

    df = pd.DataFrame({"test": [1]})
    df.to_csv(target_file)
    pid = str(multiprocessing.current_process().pid)
    repo_dir_copy = WORKDIR + pid
    if os.path.isdir(repo_dir_copy):
        shutil.rmtree(repo_dir_copy)
    try:
        print(repo_name, ": Cloning repo")
        repo = get_repo(repo_name)
        print(repo_name, ": Finished cloning")
        shutil.copytree(repo_dir, repo_dir_copy)

        rc = test_repo(repo_dir_copy, TIMEOUT_MERGE)
        df = pd.DataFrame({"test": [rc]})
        df.to_csv(target_file)
    except Exception:
        pass
<<<<<<< HEAD
    shutil.rmtree(repo_dir_copy)
=======
    if os.path.isdir(repo_dir_copy):
        shutil.rmtree(repo_dir_copy)
>>>>>>> 5b9cf9ba
    print(repo_name, ": ", result_interpretable[df.iloc[0]["test"]])
    print(repo_name, ": Done")
    return df.iloc[0]["test"]


if __name__ == "__main__":
    Path("repos").mkdir(parents=True, exist_ok=True)
    Path("cache").mkdir(parents=True, exist_ok=True)
    Path(CACHE).mkdir(parents=True, exist_ok=True)
    Path(WORKDIR).mkdir(parents=True, exist_ok=True)

    parser = argparse.ArgumentParser()
    parser.add_argument("--repos_path", type=str)
    parser.add_argument("--output_path", type=str)
    args = parser.parse_args()
    df = pd.read_csv(args.repos_path)

    print("repo_checker: Started Testing")
    with multiprocessing.Pool(processes=int(os.cpu_count() * 0.75)) as pool:
        r = list(
            tqdm(
                pool.imap(check_repo, df.iterrows()),
                total=len(df),
            )
        )
    print("repo_checker: Finished Testing")

    print("repo_checker: Building Output")
    out = []
    for idx, row in tqdm(df.iterrows(), total=len(df)):
        repo_name = row["repository"]
        repo = check_repo((idx, row))
        if repo == 0:
            out.append(row)
    print("repo_checker: Finished Building Output")
    out = pd.DataFrame(out)
    out.to_csv(args.output_path)
    print("repo_checker: Number of valid repos:", len(out))
    print("repo_checker: Done")<|MERGE_RESOLUTION|>--- conflicted
+++ resolved
@@ -49,11 +49,7 @@
 
 
 def test_repo(repo_dir_copy, timeout):
-<<<<<<< HEAD
-    """Tests a repository. Each test is conducted three times.
-=======
     """Returns the return code of trying 3 times to run tester.sh on the given working copy.
->>>>>>> 5b9cf9ba
     If one tests passes then the entire test is marked as passed.
     If one tests timeouts then the entire test is marked as timeout.
     Args:
@@ -123,12 +119,8 @@
         df.to_csv(target_file)
     except Exception:
         pass
-<<<<<<< HEAD
-    shutil.rmtree(repo_dir_copy)
-=======
     if os.path.isdir(repo_dir_copy):
         shutil.rmtree(repo_dir_copy)
->>>>>>> 5b9cf9ba
     print(repo_name, ": ", result_interpretable[df.iloc[0]["test"]])
     print(repo_name, ": Done")
     return df.iloc[0]["test"]
