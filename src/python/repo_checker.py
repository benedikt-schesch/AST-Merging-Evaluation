#!/usr/bin/env python3

# usage: python3 repo_checker.py --repos_path <path_to_repo>
#                                         --output_path <output_path>
#
# This script takes a csv of repos and verifies that the head of main passes tests

import pandas as pd
from git import Repo
import subprocess
import shutil
import os
import multiprocessing
import git
import argparse
from tqdm import tqdm
import platform
from pathlib import Path
from tqdm.contrib.concurrent import process_map

CACHE = "cache/repos_result/"
WORKDIR = ".workdir/"
TIMEOUT_MERGE = 30 * 60 # 30 minutes

def get_repo(repo_name):
    """ Clones a repository
    Args:
        repo_name (str): The name of the repository to be cloned
    Returns:
        The repository
    """
    repo_dir = "repos/" + repo_name
    if not os.path.isdir(repo_dir):
        git_url = "https://:@github.com/" + repo_name + ".git"
        repo = git.Repo.clone_from(git_url, repo_dir)
    else:
        repo = git.Git(repo_dir)
    try:
        repo.remote.fetch()
    except Exception:
        pass
    try:
        repo.remote().fetch()
    except Exception:
        pass
    return repo


def test_repo(repo_dir_copy, timeout):
<<<<<<< HEAD
=======
    """ Tests a repository. Each test is conducted three times.
    If one tests passes then the entire test is marked as passed.
    If one tests timeouts then the entire test is marked as timeout.
    Args:
        repo_dir_copy (str): The path of the repository.
        timeout (int): Test Timeout limit.
    Returns:
        int: The test value.
    """
>>>>>>> 77c6a438
    "Returns the return code of trying 3 times to run tester.sh on the given working copy."
    if platform.system() == "Linux":  # Linux
        command_timeout = "timeout"
    else:  # MacOS
        command_timeout = "gtimeout"
    for i in range(3):
        rc = subprocess.run(
            [
                command_timeout,
                str(timeout) + "s",
                "src/scripts/tester.sh",
                repo_dir_copy,
            ],
            stdout=subprocess.DEVNULL,
            stderr=subprocess.DEVNULL
        ).returncode
        if rc == 0: # Success
            return 0
        if rc == 124:
            # Timeout
            return 124
    return 1


def check_repo(arg):
<<<<<<< HEAD
    print("called check_repo")

    idx, row = arg
=======
    """ Checks if the head of main passes test.
    Args:
        arg (str): Information regarding that repo.
    Returns:
        int: 1 if the repo is valid (main head passes tests)
    """
    _, row = arg
>>>>>>> 77c6a438
    repo_name = row["repository"]
    print(repo_name,": Started")
    result_interpretable = {0:"Valid",1:"Not Valid",124:"Not Valid Timeout"}

    print("repo_checker: check_repo("+str(idx)+", "+str(row)+"); repo_name="+str(repo_name))

    repo_dir = "repos/" + repo_name
    target_file = CACHE + repo_name.replace("/", "_") + ".csv"

    if os.path.isfile(target_file):
        df = pd.read_csv(target_file)
        print(repo_name,": ",result_interpretable[df.iloc[0]["test"]])
        print(repo_name,": Done, result is cached")
        return df.iloc[0]["test"]

    df = pd.DataFrame({"test": [1]})
    df.to_csv(target_file)
    pid = str(multiprocessing.current_process().pid)
    repo_dir_copy = WORKDIR + pid
    try:
        print(repo_name,": Cloning repo")
        repo = get_repo(repo_name)
        print(repo_name,": Finished cloning")
        shutil.copytree(repo_dir, repo_dir_copy)

        rc = test_repo(repo_dir_copy, TIMEOUT_MERGE)
<<<<<<< HEAD
        print("repo_name=" + repo_name + ", rc=" + rc)
=======
>>>>>>> 77c6a438
        df = pd.DataFrame({"test": [rc]})
        df.to_csv(target_file)
    except Exception:
        pass
    shutil.rmtree(repo_dir_copy)
    print(repo_name,": ",result_interpretable[df.iloc[0]["test"]])
    print(repo_name,": Done")
    return df.iloc[0]["test"]


if __name__ == "__main__":
    Path('repos').mkdir( parents=True, exist_ok=True )
    Path('cache').mkdir( parents=True, exist_ok=True )
    Path(CACHE).mkdir( parents=True, exist_ok=True )
    Path(WORKDIR).mkdir( parents=True, exist_ok=True )

    parser = argparse.ArgumentParser()
    parser.add_argument("--repos_path", type=str)
    parser.add_argument("--output_path", type=str)
    args = parser.parse_args()
    df = pd.read_csv(args.repos_path)
    print("len(df) " + str(len(df)))

    print("repo_checker: Started Testing")
    with multiprocessing.Pool(processes=int(os.cpu_count()*0.75)) as pool:
        r = list(tqdm(pool.imap(check_repo, df.iterrows()), total=len(df),))
    print("repo_checker: Finished Testing")

    print("repo_checker: Building Output")
    out = []
    for idx, row in tqdm(df.iterrows(),total=len(df)):
        repo_name = row["repository"]
        repo = check_repo((idx, row))
        if repo == 0:
            out.append(row)
    print("repo_checker: Finished Building Output")
    out = pd.DataFrame(out)
    out.to_csv(args.output_path)
    print("repo_checker: Number of valid repos:",len(out))
    print("repo_checker: Done")<|MERGE_RESOLUTION|>--- conflicted
+++ resolved
@@ -47,9 +47,7 @@
 
 
 def test_repo(repo_dir_copy, timeout):
-<<<<<<< HEAD
-=======
-    """ Tests a repository. Each test is conducted three times.
+    """Returns the return code of trying 3 times to run tester.sh on the given working copy.
     If one tests passes then the entire test is marked as passed.
     If one tests timeouts then the entire test is marked as timeout.
     Args:
@@ -58,8 +56,6 @@
     Returns:
         int: The test value.
     """
->>>>>>> 77c6a438
-    "Returns the return code of trying 3 times to run tester.sh on the given working copy."
     if platform.system() == "Linux":  # Linux
         command_timeout = "timeout"
     else:  # MacOS
@@ -84,11 +80,6 @@
 
 
 def check_repo(arg):
-<<<<<<< HEAD
-    print("called check_repo")
-
-    idx, row = arg
-=======
     """ Checks if the head of main passes test.
     Args:
         arg (str): Information regarding that repo.
@@ -96,7 +87,6 @@
         int: 1 if the repo is valid (main head passes tests)
     """
     _, row = arg
->>>>>>> 77c6a438
     repo_name = row["repository"]
     print(repo_name,": Started")
     result_interpretable = {0:"Valid",1:"Not Valid",124:"Not Valid Timeout"}
@@ -123,10 +113,6 @@
         shutil.copytree(repo_dir, repo_dir_copy)
 
         rc = test_repo(repo_dir_copy, TIMEOUT_MERGE)
-<<<<<<< HEAD
-        print("repo_name=" + repo_name + ", rc=" + rc)
-=======
->>>>>>> 77c6a438
         df = pd.DataFrame({"test": [rc]})
         df.to_csv(target_file)
     except Exception:
