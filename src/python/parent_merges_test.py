--- conflicted
+++ resolved
@@ -96,17 +96,9 @@
                 result = "Failure exception during testing"
                 explanation = str(e)
 
-<<<<<<< HEAD
-        with open(cache_file, "w") as f:
-            f.write(str(result) + " ")
-            f.write(explanation)
-        # if os.path.isdir(repo_dir_copy):
-        #     shutil.rmtree(repo_dir_copy)
-=======
         write_cache(result, explanation, cache_file)
         if os.path.isdir(repo_dir_copy):
             shutil.rmtree(repo_dir_copy, onerror=del_rw)
->>>>>>> 211216f8
 
         return result
 
