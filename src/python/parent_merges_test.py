--- conflicted
+++ resolved
@@ -99,13 +99,9 @@
             continue
 
         merges = pd.read_csv(
-<<<<<<< HEAD
             merge_list_file,
             names=["branch_name", "merge", "left", "right", "base"],
             header=0,
-=======
-            merge_list_file, names=["merge", "left", "right", "base"], header=0
->>>>>>> ed6d4519
         )
         merges = merges.sample(frac=1, random_state=42)
 
