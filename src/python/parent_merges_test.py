#!/usr/bin/env python3
"""Tests the parents of a merge and subsamples merges from the merges with passing parents.

usage: python3 parent_merges_test.py --repos_csv <path_to_repos.csv>
                                     --merges_path <path_to_merges_directory>
                                     --output_dir <output_directory>
                                     --n_merges <max_number_of_merges>

This script takes a list of repositories and a path merges_path which contains a list of merges for 
each repository. The script verifies that the two parents of each merge has parents that pass tests.
It subsamples n_merges of merges that have passing parents for each repository.
The output is produced in <output_directory>.
"""

import shutil
import os
import itertools
import multiprocessing
import argparse
from pathlib import Path
from functools import partialmethod
from typing import Tuple, Union
import pandas as pd
import lockfile

from tqdm import tqdm
from validate_repos import commit_pass_test, del_rw, TEST_STATE, read_cache

if os.getenv("TERM", "dumb") == "dumb":
    tqdm.__init__ = partialmethod(tqdm.__init__, disable=True)  # type: ignore


WORKDIR = ".workdir/"
VALID_MERGE_COUNTERS = ".valid_merges/"
TIMEOUT_TESTING = 30 * 60  # 30 minutes


def read_valid_merges_counter(repo_name: str) -> int:
    """Returns the number of merges that have passing parents for a repository.
    Args:
        repo_name (str): The name of the repository.
    Returns:
        int: The number of merges that have passing parents for the repository.
    """
    lock_file = os.path.join(VALID_MERGE_COUNTERS, repo_name + ".lock")
    valid_repo_count_file = os.path.join(VALID_MERGE_COUNTERS, repo_name)
    with lockfile.LockFile(lock_file, timeout=240):
        if os.path.isfile(valid_repo_count_file):
            with open(valid_repo_count_file, "r") as f:
                valid_merge_counter = int(f.read())
                return valid_merge_counter
        else:
            return 0


def increment_valid_merges(repo_name: str) -> None:
    """Increments the number of merges that have passing parents for a repository.
    Args:
        repo_name (str): The name of the repository.
    """
    lock_file = os.path.join(VALID_MERGE_COUNTERS, repo_name + ".lock")
    valid_repo_count_file = os.path.join(VALID_MERGE_COUNTERS, repo_name)
    with lockfile.LockFile(lock_file, timeout=240):
        if os.path.isfile(valid_repo_count_file):
            with open(valid_repo_count_file, "r") as f:
                valid_merge_counter = int(f.read())
            with open(valid_repo_count_file, "w") as f:
                f.write(str(valid_merge_counter + 1))
        else:
            with open(valid_repo_count_file, "w") as f:
                f.write("1")


def delete_valid_merges_counters():
    """Deletes the files that contain the number of merges
    that have passing parents for each repository.
    """
    for filename in os.listdir(VALID_MERGE_COUNTERS):
        file_path = os.path.join(VALID_MERGE_COUNTERS, filename)
        try:
            if os.path.isfile(file_path) or os.path.islink(file_path):
                os.unlink(file_path)
        except Exception as e:
            print("Failed to delete {file_path}. Reason: {e}")


def check_cache(repo_name: str, left: str, right: str, merge: str, cache_dir: str):
    """Checks if the result of the test is cached.
    Args:
        repo_name (str): The name of the repository.
        left (str): The left parent of the merge.
        right (str): The right parent of the merge.
        merge (str): The merge commit.
        cache_dir (str): The path
    Returns:
        int: 0 if the test is not cached, 1 if the test is cached and the parents do not pass tests,
            and 2 if the test is cached and the parents pass tests.
    """
    left_cache_file = os.path.join(cache_dir, repo_name.replace("/", "_") + "_" + left)
    if not os.path.isfile(left_cache_file + ".txt"):
        return 0
    left_test = read_cache(left_cache_file)[0]
    if left_test != TEST_STATE.Tests_passed:
        return 1
    right_cache_file = os.path.join(
        cache_dir, repo_name.replace("/", "_") + "_" + right
    )
    if not os.path.isfile(right_cache_file + ".txt"):
        return 0
    right_test = read_cache(right_cache_file)[0]
    if right_test != TEST_STATE.Tests_passed:
        return 1
    merge_cache_file = os.path.join(
        cache_dir, repo_name.replace("/", "_") + "_" + merge
    )
    if not os.path.isfile(merge_cache_file + ".txt"):
        return 0
    assert (
        right_test == TEST_STATE.Tests_passed and left_test == TEST_STATE.Tests_passed
    )
    return 2


def parent_pass_test(
    args: Tuple[str, str, str, str, int, str]
) -> Union[Tuple[TEST_STATE, TEST_STATE, TEST_STATE], None]:
    """Indicates whether the two parents of a merge pass tests. Only operates if no more than
        n_sampled other merges have passing parents.
    Args:
        args (Tuple[str, str, str, str, int]): A tuple containing
            the repository name, the left parent, the right parent, the merge commit,
            the maximum number of merges to sample, and the cache directory.
    Returns:
        Union[Tuple[TEST_STATE, TEST_STATE, TEST_STATE], None]: A tuple containing the test
            results for the left parent, the right parent, and the merge commit, or None if
            enough merges have been sampled.
    """
    repo_name, left, right, merge, n_sampled, cache_dir = args
    repo_file_name = repo_name.replace("/", "_")
    if read_valid_merges_counter(repo_file_name) >= n_sampled:
        return None
    left_test = commit_pass_test(repo_name, left, "left_test", cache_dir)
    if left_test != TEST_STATE.Tests_passed:
        return left_test, TEST_STATE.Not_tested, TEST_STATE.Not_tested
    right_test = commit_pass_test(repo_name, right, "right_test", cache_dir)
    if right_test != TEST_STATE.Tests_passed:
        return left_test, right_test, TEST_STATE.Not_tested
    increment_valid_merges(repo_file_name)
    merge_test = commit_pass_test(
        repo_name, merge, f"merge of {left} and {right}", cache_dir
    )
    return left_test, right_test, merge_test


if __name__ == "__main__":
    print("parent_merges_test: Start")
    Path("repos").mkdir(parents=True, exist_ok=True)
    Path(WORKDIR).mkdir(parents=True, exist_ok=True)
    Path(VALID_MERGE_COUNTERS).mkdir(parents=True, exist_ok=True)

    pwd = os.getcwd()
    parser = argparse.ArgumentParser()
    parser.add_argument("--valid_repos_csv", type=str)
    parser.add_argument("--merges_path", type=str)
    parser.add_argument("--output_dir", type=str)
    parser.add_argument("--n_merges", type=int)
    parser.add_argument("--cache_dir", type=str, default="cache/test_result/")
    args = parser.parse_args()
    Path(args.cache_dir).mkdir(parents=True, exist_ok=True)
    df = pd.read_csv(args.valid_repos_csv, index_col="idx")
    if os.path.isdir(args.output_dir):
        shutil.rmtree(args.output_dir, onerror=del_rw)
    os.mkdir(args.output_dir)

    delete_valid_merges_counters()
    print("parent_merges_test: Constructing Inputs")
    tested_merges = []
    for _, repository_data in tqdm(df.iterrows(), total=len(df)):
        merges_repo = []
        repo_name = repository_data["repository"]
        merge_list_file = os.path.join(
            args.merges_path, repo_name.split("/")[1] + ".csv"
        )
        if not os.path.isfile(merge_list_file):
            continue

        merges = pd.read_csv(
            merge_list_file,
            names=["branch_name", "merge", "left", "right", "base"],
            header=0,
        )
        merges = merges.sample(frac=1, random_state=42)
        merges = merges.dropna()

        verify_cache_entry = True
        n_valid_merges = 0
        for _, merge_data in merges.iterrows():
            if read_valid_merges_counter(repo_name.replace("/", "_")) >= args.n_merges:
                break
            if verify_cache_entry:
                test = check_cache(
                    repo_name,
                    merge_data["left"],
                    merge_data["right"],
                    merge_data["merge"],
                    args.cache_dir,
                )
                if test == 0:
                    verify_cache_entry = False
                if test == 1:
                    continue
                if test == 2:
                    increment_valid_merges(repo_name.replace("/", "_"))
                    continue
            merges_repo.append(
                (
                    repo_name,
                    merge_data["left"],
                    merge_data["right"],
                    merge_data["merge"],
                    args.n_merges,
                    args.cache_dir,
                )
            )
        if len(merges_repo) > 0:
            tested_merges.append(merges_repo)
    print("parent_merges_test: Finished Constructing Inputs")

    # `zip_longest` interleaves testing to reduce probability
    # that tests at the same hash happen in parallel.
    arguments = [
        val
        for l in itertools.zip_longest(*tested_merges)
        for val in l
        if val is not None
    ]
    assert len(arguments) == sum(len(l) for l in tested_merges)

    # Delete all files in the valid merge counters directory
    for filename in os.listdir(VALID_MERGE_COUNTERS):
        file_path = os.path.join(VALID_MERGE_COUNTERS, filename)
        try:
            if os.path.isfile(file_path) or os.path.islink(file_path):
                os.unlink(file_path)
        except Exception as e:
            print("Failed to delete {file_path}. Reason: {e}")

    print("parent_merges_test: Number of tested commits:", len(arguments))
    print("parent_merges_test: Started Testing")

    cpu_count = os.cpu_count() or 1
    processes_used = cpu_count - 2 if cpu_count > 3 else cpu_count
    with multiprocessing.Pool(processes=processes_used) as pool:
        r = list(tqdm(pool.imap(parent_pass_test, arguments), total=len(arguments)))
    print("parent_merges_test: Finished Testing")

<<<<<<< HEAD
    # Delete all files in the valid merge counters directory
    for filename in os.listdir(VALID_MERGE_COUNTERS):
        file_path = os.path.join(VALID_MERGE_COUNTERS, filename)
        try:
            if os.path.isfile(file_path) or os.path.islink(file_path):
                os.unlink(file_path)
        except Exception as e:
            print("Failed to delete {file_path}. Reason: {e}")
=======
    delete_valid_merges_counters()
>>>>>>> 6eac596d

    print("parent_merges_test: Constructing Output")
    counter = 0
    for _, repository_data in tqdm(df.iterrows(), total=len(df)):
        repo_name = repository_data["repository"]
        merge_list_file = args.merges_path + repo_name.split("/")[1] + ".csv"

        if not os.path.isfile(merge_list_file):
            raise Exception(
                repo_name
                + " does not have a list of merge. Missing file: "
                + merge_list_file
            )

        merges = pd.read_csv(
            merge_list_file,
            names=["branch_name", "merge", "left", "right", "base"],
            header=0,
        )
        merges = merges.sample(frac=1, random_state=42)
        merges["parent test"] = ["Failure" for i in merges.iterrows()]
        merges["merge test"] = ["Failure" for i in merges.iterrows()]

        result = []
        merges_counter = 0
        for merge_idx, merge_data in merges.iterrows():
            parents_result = parent_pass_test(
                (  # type: ignore
                    repo_name,
                    merge_data["left"],
                    merge_data["right"],
                    merge_data["merge"],
                    args.n_merges,
                    str(args.cache_dir),
                )
            )
            if parents_result is None:
                continue
            left_test, right_test, merge_test = parents_result
            merges.at[merge_idx, "merge test"] = merge_test.name
            if (
                left_test == TEST_STATE.Tests_passed
                and right_test == TEST_STATE.Tests_passed
            ):
                merges.at[merge_idx, "parent test"] = TEST_STATE.Tests_passed.name
                merges_counter += 1
                result.append(merges.loc[merge_idx])  # type: ignore
                print(
                    repo_name,
                    merge_data["merge"],
                    "passed",
                    "left:",
                    merge_data["left"],
                    "result:",
                    left_test,
                    "right:",
                    merge_data["right"],
                    "result:",
                    right_test,
                )
            else:
                print(
                    repo_name,
                    merge_data["merge"],
                    "failed",
                    "left:",
                    merge_data["left"],
                    "result:",
                    left_test,
                    "right:",
                    merge_data["right"],
                    "result:",
                    right_test,
                )
            if merges_counter >= args.n_merges:
                break
        result = pd.DataFrame(result)
        counter += len(result)
        output_file = os.path.join(args.output_dir, repo_name.split("/")[1] + ".csv")
        result.to_csv(output_file, index_label="idx")
    print("parent_merges_test: Number of correct merges:", counter)
    print("parent_merges_test: Finished Constructing Output")
    print("parent_merges_test: Done")<|MERGE_RESOLUTION|>--- conflicted
+++ resolved
@@ -254,18 +254,7 @@
         r = list(tqdm(pool.imap(parent_pass_test, arguments), total=len(arguments)))
     print("parent_merges_test: Finished Testing")
 
-<<<<<<< HEAD
-    # Delete all files in the valid merge counters directory
-    for filename in os.listdir(VALID_MERGE_COUNTERS):
-        file_path = os.path.join(VALID_MERGE_COUNTERS, filename)
-        try:
-            if os.path.isfile(file_path) or os.path.islink(file_path):
-                os.unlink(file_path)
-        except Exception as e:
-            print("Failed to delete {file_path}. Reason: {e}")
-=======
     delete_valid_merges_counters()
->>>>>>> 6eac596d
 
     print("parent_merges_test: Constructing Output")
     counter = 0
