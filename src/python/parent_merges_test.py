#!/usr/bin/env python3
"""Tests the parents of a merge and subsamples merges from the merges with passing parents.

usage: python3 parent_merges_test.py --repos_csv <path_to_repos.csv>
                                     --merges_path <path_to_merges_directory>
                                     --output_dir <output_directory>
                                     --n_merges <max_number_of_merges>

This script takes a list of repositories and a path merges_path which contains a list of merges for 
each repository. The script verifies that the two parents of each merge has parents that pass tests.
It subsamples n_merges of merges that have passing parents for each repository.
The output is produced in <output_directory>.
"""

import shutil
import os
import itertools
import multiprocessing
from multiprocessing import Manager
import argparse
from pathlib import Path
import traceback

from validate_repos import repo_test, clone_repo
from tqdm import tqdm
import pandas as pd
import git.repo

CACHE = "cache/commit_test_result/"
WORKDIR = ".workdir/"
TIMEOUT_TESTING = 30 * 60  # 30 minutes


def pass_test(repo_name, commit):
    """Checks if a certain commit in a repo passes tests.
    Uses a cache if it exists; otherwise creates the cache.
    Args:
        repo_name (str): Name of the repo to test.
        commit (str): Commit to test.
    Returns:
        int: Test result.
    """
    cache_file = CACHE + repo_name.split("/")[1] + "_" + commit

    if os.path.isfile(cache_file):
        with open(cache_file) as f:
            return int(next(f).split(" ")[0])

    with open(cache_file, "w") as f:
        f.write("-10 Process Started")

    try:
        process = multiprocessing.current_process()
        pid = str(process.pid)

        repo_dir = "repos/" + repo_name
        repo_dir_copy = WORKDIR + pid + "/repo"

        repo = clone_repo(repo_name)

        if os.path.isdir(repo_dir_copy):
            shutil.rmtree(repo_dir_copy)
        shutil.copytree(repo_dir, repo_dir_copy)
        repo = git.repo.Repo(repo_dir_copy)
        repo.remote().fetch()
        repo.submodule_update()

        result = 0
        explanation = ""

        try:
            repo.git.checkout(commit, force=True)
        except Exception as e:
            print(
                repo_name, commit, "Exception when checking out commit. Exception:\n", e
            )
            result = 3
            explanation = "Unable to checkout " + commit + ": " + str(e)

        # Merges that are newer than that date should be ignored for reproducibility
        if result == 0 and repo.commit().committed_date > 1677003361:
            result = 3
            explanation = "committed_date is too new: " + str(
                repo.commit().committed_date
            )

        if result == 0:
            try:
                result, explanation = repo_test(repo_dir_copy, TIMEOUT_TESTING)
            except Exception as e:
                print(
                    repo_name,
                    commit,
                    "Exception when testing that commit. Exception:\n",
                    e,
                )
                result = 2
                explanation = str(e)

        with open(cache_file, "w") as f:
            f.write(str(result) + " ")
            f.write(explanation)
        if os.path.isdir(repo_dir_copy):
            shutil.rmtree(repo_dir_copy)

        return result

    except Exception as e:
        print(
            repo_name,
            commit,
            "General exception when seting up testing. Exception:\n",
            e,
        )
        with open(cache_file, "w") as f:
            f.write(str(-1) + " ")
            f.write(" " + str(e))
            f.write(traceback.format_exc())
        return -1


## TODO: the name "valid" is vague and therefore ambiguous.  Use a better name like "parents pass
## test".
def valid_merge(args):
    """Indicates whether the two parents of a merge pass tests. Only operates if no more than
        n_sampled other merges have passing parents.
    Args:
        repo_name (str): Name of the repo to test.
        left (str): Left parent hash of the merge.
        right (str): Right parent hash of the merge.
        merge (str): Hash of the merge.
        valid_merge_counter (str): Thread safe counter, counting number of valid merges.
        n_sampled (str): Number of sampled merges.
    Returns:
        int: Test result of left parent.
        int: Test result of right parent.
        int: Test result of the merge.
    """
    repo_name, left, right, merge, valid_merge_counter, n_sampled = args
    if valid_merge_counter[repo_name] > n_sampled:
        return 3, 3, 3
    left_test = pass_test(repo_name, left)
    right_test = pass_test(repo_name, right)
    if left_test == 0 and right_test == 0:
        valid_merge_counter[repo_name] = valid_merge_counter[repo_name] + 1
    merge_test = pass_test(repo_name, merge)
    return left_test, right_test, merge_test


if __name__ == "__main__":
    print("parent_merges_test: Start")
    Path("repos").mkdir(parents=True, exist_ok=True)
    Path("cache").mkdir(parents=True, exist_ok=True)
    Path(CACHE).mkdir(parents=True, exist_ok=True)
    Path(WORKDIR).mkdir(parents=True, exist_ok=True)

    pwd = os.getcwd()
    parser = argparse.ArgumentParser()
    parser.add_argument("--repos_csv", type=str)
    parser.add_argument("--merges_path", type=str)
    parser.add_argument("--output_dir", type=str)
    parser.add_argument("--n_merges", type=int)
    args = parser.parse_args()
    df = pd.read_csv(args.repos_csv)
    if os.path.isdir(args.output_dir):
        shutil.rmtree(args.output_dir)
    os.mkdir(args.output_dir)

    multiprocessing_manager = Manager()
    valid_merge_counter = multiprocessing_manager.dict()

    print("parent_merges_test: Constructing Inputs")
    tested_merges = []
    ## TODO: use a more descriptive name than "row".
    for _, row in tqdm(df.iterrows(), total=len(df)):
        merges_repo = []
        repo_name = row["repository"]
        valid_merge_counter[repo_name] = 0
        merge_list_file = args.merges_path + repo_name.split("/")[1] + ".csv"
        if not os.path.isfile(merge_list_file):
            continue

        merges = pd.read_csv(merge_list_file, names=["merge", "left", "right", "base"])
        merges = merges.sample(frac=1, random_state=42)

        ## TODO: use a more descriptive name than "row2".
        for _, row2 in merges.iterrows():
<<<<<<< HEAD
            ## TODO: Err if this condition is not met.
=======
>>>>>>> dc0edac0
            # Make sure that both SHA are of correct length.
            if len(row2["left"]) == 40 and len(row2["right"]) == 40:
                merges_repo.append(
                    (
                        repo_name,
                        row2["left"],
                        row2["right"],
                        row2["merge"],
                        valid_merge_counter,
                        args.n_merges,
                    )
                )
        tested_merges.append(merges_repo)
    print("parent_merges_test: Finished Constructing Inputs")

    # `zip_longest` interleaves testing to reduce probability that tests at the same hash happen in
    # parallel.
    arguments = [
        val
        for l in itertools.zip_longest(*tested_merges)
        for val in l
        if val is not None
    ]
    assert len(arguments) == sum(len(l) for l in tested_merges)

    print("parent_merges_test: Number of tested commits:", len(arguments))
    print("parent_merges_test: Started Testing")
    cpu_count = os.cpu_count() or 1
    processes_used = cpu_count - 2 if cpu_count > 3 else cpu_count
    with multiprocessing.Pool(processes=processes_used) as pool:
        r = list(tqdm(pool.imap(valid_merge, arguments), total=len(arguments)))
    print("parent_merges_test: Finished Testing")

    print("parent_merges_test: Constructing Output")
    for _, row in tqdm(df.iterrows(), total=len(df)):
        repo_name = row["repository"]
        merge_list_file = args.merges_path + repo_name.split("/")[1] + ".csv"

        if not os.path.isfile(merge_list_file):
            raise Exception(
                repo_name
                + " does not have a list of merge. Missing file: "
                + merge_list_file
            )

        merges = pd.read_csv(
            merge_list_file,
            names=["branch_name", "merge", "left", "right", "base"],
            header=0,
            index_col=False,
        )
        merges = merges.sample(frac=1, random_state=42)
        merges["parent test"] = [1 for i in merges.iterrows()]
        merges["merge test"] = [1 for i in merges.iterrows()]

        result = []
        counter = 0
        for merge_idx, row2 in merges.iterrows():
            ## TODO: Err if this condition is not met.
            if len(row2["left"]) == 40 and len(row2["right"]) == 40:
                test_left, test_right, test_merge = valid_merge(
                    (
                        repo_name,
                        row2["left"],
                        row2["right"],
                        row2["merge"],
                        {repo_name: 0},
                        0,
                    )
                )
                merges.at[merge_idx, "merge test"] = test_merge
                if test_left == 0 and test_right == 0:
                    merges.at[merge_idx, "parent test"] = 0
                    counter += 1
                    ## TODO: What does "loc" stand for?
                    result.append(merges.loc[merge_idx])  # type: ignore
                if counter >= args.n_merges:
                    break
        result = pd.DataFrame(result)
        outout_file = args.output_dir + repo_name.split("/")[1] + ".csv"
        result.to_csv(outout_file)
    print("parent_merges_test: Finished Constructing Output")
    print("parent_merges_test: Done")<|MERGE_RESOLUTION|>--- conflicted
+++ resolved
@@ -185,10 +185,7 @@
 
         ## TODO: use a more descriptive name than "row2".
         for _, row2 in merges.iterrows():
-<<<<<<< HEAD
             ## TODO: Err if this condition is not met.
-=======
->>>>>>> dc0edac0
             # Make sure that both SHA are of correct length.
             if len(row2["left"]) == 40 and len(row2["right"]) == 40:
                 merges_repo.append(
