#!/usr/bin/env python3
# -*- coding: utf-8 -*-
"""Tests the HEAD commits of multiple repos and considers them as valid if the test passes.

usage: python3 test_repo_heads.py --repos_csv_with_hashes <repos_csv_with_hashes.csv>
                                 --output_path <repos_head_passes.csv>
                                 --cache_dir <cache_dir>

Input: a csv of repos.  It must contain a header, one of whose columns is "repository".
That column contains "ORGANIZATION/REPO" for a GitHub repository. The csv must also
contain a column "head hash" which contains a commit hash that will be tested.
Cache_dir is the directory where the cache will be stored.
Output: the rows of the input for which the commit at head hash passes tests.
"""
import multiprocessing
import os
import argparse
from pathlib import Path
import shutil
from functools import partialmethod
from typing import Tuple
from repo import Repository, TEST_STATE
from variables import TIMEOUT_TESTING_PARENT
from tqdm import tqdm
import pandas as pd
from cache_utils import set_in_cache, lookup_in_cache


if os.getenv("TERM", "dumb") == "dumb":
    tqdm.__init__ = partialmethod(tqdm.__init__, disable=True)  # type: ignore


def num_processes() -> int:
    """Compute the number of CPUs to be used
    Returns:
        int: the number of CPUs to be used.
    """
    cpu_count = os.cpu_count() or 1
    processes_used = int(0.7 * cpu_count) if cpu_count > 3 else cpu_count
    return processes_used


def head_passes_tests(args: Tuple[pd.Series, Path]) -> pd.Series:
    """Runs tests on the head of the main branch.
    Args:
        args (Tuple[pd.Series,Path]): A tuple containing the repository info and the cache path.
    Returns:
        TEST_STATE: The result of the test.
    """
    repo_info, cache = args
    repo_slug = repo_info["repository"]
    if "/" not in repo_slug:
        repo_info["head test result"] = "Wrong format"
        return repo_info
    cache_key = repo_slug
    merge_cache_directory = cache / "repos_head_info"
    cache_data = lookup_in_cache(cache_key, repo_slug, merge_cache_directory, True)

    # Check if data is in cache
    if cache_data is not None and isinstance(cache_data, dict):
        for key, value in cache_data.items():
            repo_info[key] = value
        if cache_data["head test result"] == TEST_STATE.Tests_passed.name:
            # Make sure the repo is cloned
            repo = Repository(
                repo_slug,
                cache_directory=cache,
                workdir_id=repo_slug + "/head-" + repo_info["repository"],
            )
        return repo_info

    print("test_repo_heads:", repo_slug, ": head_passes_tests : started")
    cache_data = {}

    # Load repo
    try:
        repo = Repository(
            repo_slug,
            cache_directory=cache,
            workdir_id=repo_slug + "/head-" + repo_info["repository"],
        )
        if "head hash" in repo_info:
            cache_data["head hash"] = repo_info["head hash"]
        else:
            cache_data["head hash"] = repo.get_head_hash()
        cache_data["tree fingerprint"] = repo.compute_tree_fingerprint()
    except Exception as e:
        print("test_repo_heads:", repo_slug, ": exception head_passes_tests :", e)
        cache_data["head test result"] = TEST_STATE.Git_checkout_failed.name
        cache_data["explanation"] = str(e)
        set_in_cache(cache_key, cache_data, repo_slug, merge_cache_directory, True)
        for key, value in cache_data.items():
            repo_info[key] = value
        return repo_info

    # Test repo
    test_state, _, _ = repo.checkout_and_test(
        cache_data["head hash"], timeout=TIMEOUT_TESTING_PARENT, n_tests=3
    )
    cache_data["head test result"] = test_state.name
    set_in_cache(cache_key, cache_data, repo_slug, merge_cache_directory, True)

    if test_state != TEST_STATE.Tests_passed:
        shutil.rmtree(repo.path, ignore_errors=True)

    for key, value in cache_data.items():
        repo_info[key] = value

    print("test_repo_heads:", repo_slug, ": head_passes_tests : returning", test_state)
    return repo_info


if __name__ == "__main__":
    parser = argparse.ArgumentParser()
    parser.add_argument("--repos_csv_with_hashes", type=Path)
    parser.add_argument("--output_path", type=Path)
    parser.add_argument("--cache_dir", type=Path, default="cache/")
    arguments = parser.parse_args()

    Path(arguments.cache_dir).mkdir(parents=True, exist_ok=True)

    df = pd.read_csv(arguments.repos_csv_with_hashes, index_col="idx")

<<<<<<< HEAD
=======
    print("test_repo_heads: Started cloning repos")
    with multiprocessing.Pool(processes=num_processes()) as pool:
        results = [
            pool.apply_async(clone_repo, args=(row["repository"],))
            for _, row in df.iterrows()
        ]
        for result in tqdm(results, total=len(results)):
            try:
                return_value = result.get(10 * 60)
            except Exception as exception:
                print("Couldn't clone repo", exception)
    print("test_repo_heads: Finished cloning repos")

    if os.path.exists(arguments.output_path):
        print("test_repo_heads: Output file already exists. Exiting.")
        sys.exit(0)

>>>>>>> 6a062390
    print("test_repo_heads: Started Testing")
    head_passes_tests_arguments = [(v, arguments.cache_dir) for _, v in df.iterrows()]
    with multiprocessing.Pool(processes=num_processes()) as pool:
        head_passes_tests_results = list(
            tqdm(
                pool.imap(head_passes_tests, head_passes_tests_arguments),
                total=len(head_passes_tests_arguments),
            )
        )
    print("test_repo_heads: Finished Testing")

    print("test_repo_heads: Started Building Output")
    df = pd.DataFrame(head_passes_tests_results)
    filtered_df = df[df["head test result"] == TEST_STATE.Tests_passed.name]
    print("test_repo_heads: Finished Building Output")

    print(
        "test_repo_heads: Number of repos whose head passes tests:",
        len(filtered_df),
        "out of",
        len(df),
    )
<<<<<<< HEAD
    if len(filtered_df) == 0:
        raise Exception("No repos found whose head passes tests")
    filtered_df.to_csv(args.output_path, index_label="idx")
    df.to_csv(
        args.output_path.parent / "all_repos_head_test_results.csv", index_label="idx"
    )
=======
    if len(out) == 0:
        raise ValueError("No repos found whose head passes tests")
    out.to_csv(arguments.output_path, index_label="idx")
>>>>>>> 6a062390
    print("test_repo_heads: Done")<|MERGE_RESOLUTION|>--- conflicted
+++ resolved
@@ -121,8 +121,6 @@
 
     df = pd.read_csv(arguments.repos_csv_with_hashes, index_col="idx")
 
-<<<<<<< HEAD
-=======
     print("test_repo_heads: Started cloning repos")
     with multiprocessing.Pool(processes=num_processes()) as pool:
         results = [
@@ -140,7 +138,6 @@
         print("test_repo_heads: Output file already exists. Exiting.")
         sys.exit(0)
 
->>>>>>> 6a062390
     print("test_repo_heads: Started Testing")
     head_passes_tests_arguments = [(v, arguments.cache_dir) for _, v in df.iterrows()]
     with multiprocessing.Pool(processes=num_processes()) as pool:
@@ -163,16 +160,10 @@
         "out of",
         len(df),
     )
-<<<<<<< HEAD
     if len(filtered_df) == 0:
         raise Exception("No repos found whose head passes tests")
     filtered_df.to_csv(args.output_path, index_label="idx")
     df.to_csv(
         args.output_path.parent / "all_repos_head_test_results.csv", index_label="idx"
     )
-=======
-    if len(out) == 0:
-        raise ValueError("No repos found whose head passes tests")
-    out.to_csv(arguments.output_path, index_label="idx")
->>>>>>> 6a062390
     print("test_repo_heads: Done")