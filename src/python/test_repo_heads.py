--- conflicted
+++ resolved
@@ -43,17 +43,12 @@
     print("test_repo_heads:", repo_slug, ": head_passes_tests : started")
 
     try:
-<<<<<<< HEAD
-        repo = Repository(repo_slug, cache_directory=cache)
-    except Exception as e:
-=======
         repo = Repository(
             repo_slug,
             cache_directory=cache,
             workdir_id="head-" + repo_info["head hash"],
         )
     except FileNotFoundError as e:
->>>>>>> b2e06384
         print("test_repo_heads:", repo_slug, ": head_passes_tests :", e)
         return TEST_STATE.Git_checkout_failed
     test_state, _, _ = repo.checkout_and_test(
