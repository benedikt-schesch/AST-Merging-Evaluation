--- conflicted
+++ resolved
@@ -312,11 +312,7 @@
 
     try (BufferedWriter writer = Files.newBufferedWriter(outputPath, StandardCharsets.UTF_8)) {
       // Write the CSV header
-<<<<<<< HEAD
-      writer.write("repo_index,branch_name,merge_commit,parent_1,parent_2,base_commit,notes");
-=======
       writer.write("idx,branch_name,merge_commit,parent_1,parent_2,notes");
->>>>>>> f7c1c2b9
       writer.newLine();
 
       writeMergeCommitsForBranches(git, repo, orgName, repoName, writer);
@@ -418,18 +414,11 @@
       // Whenever an already-processed merge is seen, all older merges have also been processed, but
       // don't depend on the order of results from `git log`.
       if (newMerge) {
-<<<<<<< HEAD
-        // "org_repo,branch_name,merge_commit,parent_1,parent_2,base_commit"
-        writer.write(
-            String.format(
-                "%s,%s,%s,%s,%s,%s",
-=======
         // "idx,branch_name,merge_commit,parent_1,parent_2,notes"
         writer.write(
             String.format(
                 "%s,%s,%s,%s,%s,%s",
                 index++,
->>>>>>> f7c1c2b9
                 branch.getName(),
                 ObjectId.toString(mergeId),
                 ObjectId.toString(parent1Id),
