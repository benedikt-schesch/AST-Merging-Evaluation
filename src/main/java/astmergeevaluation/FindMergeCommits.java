package astmergeevaluation;

import com.opencsv.CSVReaderHeaderAware;
import com.opencsv.exceptions.CsvValidationException;
import java.io.BufferedReader;
import java.io.BufferedWriter;
import java.io.File;
import java.io.FileReader;
import java.io.IOException;
import java.lang.reflect.Constructor;
import java.lang.reflect.Method;
import java.nio.charset.StandardCharsets;
import java.nio.file.Files;
import java.nio.file.Path;
import java.nio.file.Paths;
import java.util.ArrayList;
import java.util.Collections;
import java.util.Comparator;
import java.util.HashSet;
import java.util.LinkedHashMap;
import java.util.List;
import java.util.Set;
import java.util.stream.Collectors;
import java.util.stream.Stream;
import org.checkerframework.checker.lock.qual.GuardSatisfied;
import org.eclipse.jgit.api.Git;
import org.eclipse.jgit.api.ListBranchCommand;
import org.eclipse.jgit.api.errors.GitAPIException;
import org.eclipse.jgit.internal.storage.file.FileRepository;
import org.eclipse.jgit.lib.ObjectId;
import org.eclipse.jgit.lib.Ref;
import org.eclipse.jgit.lib.Repository;
import org.eclipse.jgit.merge.RecursiveMerger;
import org.eclipse.jgit.revwalk.RevCommit;
import org.eclipse.jgit.revwalk.RevWalk;
import org.eclipse.jgit.revwalk.filter.RevFilter;
import org.eclipse.jgit.transport.CredentialsProvider;
import org.eclipse.jgit.transport.UsernamePasswordCredentialsProvider;
import org.kohsuke.github.GitHub;
import org.kohsuke.github.GitHubBuilder;

/**
 * Given a list of repositories, outputs a list of merge commits. The merge commits may be on the
 * mainline branch, feature branches, and pull requests (both opened and closed).
 *
 * <p>The input is a .csv file, one of whose columns is named "repository" and contains
 * "owner/repo".
 *
 * <p>The output is a set of {@code .csv} files with columns: repository, branch name, merge commit
 * SHA, parent 1 commit SHA, base commit SHA.
 *
 * <p>Requires (because JGit requires authentication for cloning and fetching public repositories):
 *
 * <ul>
 *   <li>the existence of a {@code GITHUB_TOKEN} environment variable (GitHub Actions provides
 *       this), or
 *   <li>a {@code .github-personal-access-token} file in your home directory whose first line is
 *       your GitHub username, whose second line is a read-only personal access token, and all other
 *       lines are ignored. (See <a
 *       href="https://docs.github.com/en/authentication/keeping-your-account-and-data-secure/creating-a-personal-access-token#creating-a-fine-grained-personal-access-token">Creating
 *       a fine-grained personal access token</a>.) Make sure the file is not world-readable.
 * </ul>
 */
// TODO: Why is `@SuppressWarnings` needed?  I commented it out and (with Java 8) got no deprecaton
// warning.
@SuppressWarnings("deprecation") // TODO: add comment here about why needed.
public class FindMergeCommits {

  /** The GitHub repositories to search for merge commits. Each is in the format "owner/repo". */
  List<String> repos;

  /** The output directory. */
  Path outputDir;

  /** Performs GitHub queries and actions. */
  final GitHub gitHub;

  /** The JGit credentials provider. */
  final CredentialsProvider credentialsProvider;

  /**
   * Outputs (TODO: to where?) a list of merge commits from the given repositories.
   *
   * @param args the first element is a .csv file containing GitHub repositories, in "owner/repo"
   *     format, in a column named "repository"
   * @throws IOException if there is trouble reading or writing files
   * @throws GitAPIException if there is trouble running Git commands
   */
  public static void main(String[] args) throws IOException, GitAPIException {
    if (args.length != 2) {
      System.err.printf("Usage: FindMergeCommits <repo-csv-file> <output-dir>%n");
      System.exit(1);
    }

    String inputFileName = args[0];
    // A list of "owner/repo" strings.
    List<String> repos = reposFromCsv(inputFileName);

    String outputDirectoryName = args[1];
    Path outputDir = Paths.get(outputDirectoryName);

    FindMergeCommits fmc = new FindMergeCommits(repos, outputDir);

    fmc.writeMergeCommitsForRepos();
  }

  @Override
  public String toString(@GuardSatisfied FindMergeCommits this) {
    return String.format("FindMergeCommits(%s, %s)", repos, outputDir);
  }

  /**
   * Creates an instance of FindMergeCommits.
   *
   * @param repos a list of GitHub repositories, in "owner/repository" format
   * @param outputDir where to write results; is created if it does not exist
   * @throws IOException if there is trouble reading or writing files
   */
  FindMergeCommits(List<String> repos, Path outputDir) throws IOException {
    this.repos = repos;
    this.outputDir = outputDir;

    this.gitHub =
        GitHubBuilder.fromEnvironment()
            // Use a cache to avoid repeating the same query multiple times (but the OkHttp class
            // is deprecated).
            // .withConnector(new OkHttpConnector(new OkUrlFactory(new
            // OkHttpClient().setCache(cache))))
            .build();

    outputDir.toFile().mkdirs();

    File tokenFile = new File(System.getProperty("user.home"), ".github-personal-access-token");
    String environmentGithubToken = System.getenv("GITHUB_TOKEN");

    String gitHubUsername;
    String gitHubPersonalAccessToken;
    if (tokenFile.exists()) {
      try (@SuppressWarnings("DefaultCharset")
          BufferedReader pwReader = new BufferedReader(new FileReader(tokenFile) /*, UTF_8*/)) {
        gitHubUsername = pwReader.readLine();
        gitHubPersonalAccessToken = pwReader.readLine();
      }
      if (gitHubUsername == null || gitHubPersonalAccessToken == null) {
        System.err.println("File .github-personal-access-token does not contain two lines.");
        System.exit(2);
      }
      this.credentialsProvider =
          new UsernamePasswordCredentialsProvider(gitHubUsername, gitHubPersonalAccessToken);
    } else if (environmentGithubToken != null) {
      this.credentialsProvider =
          new UsernamePasswordCredentialsProvider("Bearer", environmentGithubToken);
    } else {
      System.err.println(
          "Need ~/.gitHubPersonalAccessToken file or GITHUB_TOKEN environment variable.");
      System.exit(3);
      throw new Error("unreachable"); // needed due to javac definite assignment check
    }
  }

  /**
   * Reads a list of repositories from a .csv file, one of whose columns is "repository".
   *
   * @param inputFileName the name of the input .csv file
   * @return a list of repositories
   * @throws IOException if there is trouble reading or writing files
   * @throws GitAPIException if there is trouble running Git commands
   */
  static List<String> reposFromCsv(String inputFileName) throws IOException, GitAPIException {
    List<String> repos = new ArrayList<>();
    try (@SuppressWarnings("DefaultCharset")
            FileReader fr = new FileReader(inputFileName /*, UTF_8*/);
        CSVReaderHeaderAware csvReader = new CSVReaderHeaderAware(fr)) {
      String[] repoColumn;
      while ((repoColumn = csvReader.readNext("repository")) != null) {
        assert repoColumn.length == 1 : "@AssumeAssertion(index): application-specific property";
        repos.add(repoColumn[0]);
      }
    } catch (CsvValidationException e) {
      throw new Error(e);
    }
    return repos;
  }

  /**
   * @throws IOException if there is trouble reading or writing files
   * @throws GitAPIException if there is trouble running Git commands
   */
  void writeMergeCommitsForRepos() throws IOException, GitAPIException {
    for (String orgAndRepo : repos) {
      String[] orgAndRepoSplit = orgAndRepo.split("/", -1);
      if (orgAndRepoSplit.length != 2) {
        System.err.printf("repo \"%s\" has wrong number of slashes%n", orgAndRepo);
        System.exit(4);
      }
      writeMergeCommits(orgAndRepoSplit[0], orgAndRepoSplit[1]);
    }
  }

  /**
   * Writes all merge commits for the given repository to a file.
   *
   * @param orgName the GitHub organization name
   * @param repoName the repository name
   * @throws IOException if there is trouble reading or writing files
   * @throws GitAPIException if there is trouble running Git commands
   */
  void writeMergeCommits(String orgName, String repoName) throws IOException, GitAPIException {
    // This variant includes the organization name in the filename.
    // File outputFile = new File(outputDir.toFile(), orgName + "__" + repoName + ".csv");
    File outputFile = new File(outputDir.toFile(), repoName + ".csv");
    Path outputPath = outputFile.toPath();
    if (Files.exists(outputPath)) {
      // File exists, so there is nothing to do.
      // System.out.printf(
      //     "writeMergeCommits(%s, %s) CACHED; outputFile = %s%n", orgName, repoName, outputFile);
      return;
    }

<<<<<<< HEAD
=======
    /** The SHA ids of the merge commits that have already been written to the file. */
    Set<ObjectId> written = new HashSet<>();

>>>>>>> 468cd489
    String repoDirName =
        "/tmp/"
            + System.getProperty("user.name")
            + "/ast-merge-eval-data/"
            + orgName
            + "__"
            + repoName;
    File repoDirFile = new File(repoDirName);
    repoDirFile.mkdirs();

    // With these assignments, git.branchList() always returns an empty list!
    // So delete and re-clone. :-(
    //      System.out.println("Clone " + repoDirFile + " already exists.");
    //      repo = new FileRepository(repoDirFile);
    //      git = new Git(repo);
    if (repoDirFile.exists()) {
      // Delete the directory.
      try (Stream<Path> pathStream = Files.walk(repoDirFile.toPath())) {
        pathStream.sorted(Comparator.reverseOrder()).map(Path::toFile).forEach(File::delete);
      }
    }

    Git git =
        Git.cloneRepository()
            .setURI("https://github.com/" + orgName + "/" + repoName + ".git")
            .setDirectory(repoDirFile)
            .setCloneAllBranches(true)
            .setCredentialsProvider(credentialsProvider)
            .call();
    FileRepository repo = new FileRepository(repoDirFile);

    makeBranchesForPullRequests(git);

    try (BufferedWriter writer = Files.newBufferedWriter(outputPath, StandardCharsets.UTF_8)) {
      // Write the CSV header
      writer.write("branch_name,merge_commit,parent_1,parent_2,base_commit");
      writer.newLine();

      writeMergeCommitsForBranches(git, repo, orgName, repoName, writer);
    }
  }

  /**
   * Write, to {@code writer}, all the merge commits in all the branches of the given repository.
   *
   * @param git the JGit porcelain
   * @param repo the JGit file system repository
   * @param orgName the organization (owner) name
   * @param repoName the repository name
   * @param writer where to write the merge commits
   * @throws IOException if there is trouble reading or writing files
   * @throws GitAPIException if there is trouble running Git commands
   */
  void writeMergeCommitsForBranches(
      Git git, FileRepository repo, String orgName, String repoName, BufferedWriter writer)
      throws IOException, GitAPIException {
    // github-api.kohsuke.org gives no way to get the commits of a branch, so use JGit instead.
    // (But there is GHRepository.getSHA1(); would that have done the trick?)
    // GHRepository ghRepo = gitHub.getRepository(org + "/" + repo);
    // Map<String,GHBranch> branches = ghRepo.getBranches();

    List<Ref> branches = git.branchList().setListMode(ListBranchCommand.ListMode.ALL).call();
    branches = withoutDuplicateBranches(branches);

    // The SHA ids of the merge commits that have already been output.
    Set<ObjectId> written = new HashSet<>();

    for (Ref branch : branches) {
      writeMergeCommitsForBranch(git, repo, branch, writer, written);
    }
  }

  /**
   * Write, to {@code writer}, all the merge commits in one branch of the given repository.
   *
   * @param git the JGit porcelain
   * @param repo the JGit file system repository
   * @param branch the branch whose commits to output
   * @param writer where to write the merge commits
   * @param written a set of refs that have already been written, to prevent duplicates in the
   *     output
   * @throws IOException if there is trouble reading or writing files
   * @throws GitAPIException if there is trouble running Git commands
   */
  void writeMergeCommitsForBranch(
      Git git, FileRepository repo, Ref branch, BufferedWriter writer, Set<ObjectId> written)
      throws IOException, GitAPIException {

    ObjectId branchId = branch.getObjectId();
    if (branchId == null) {
      throw new Error("no ObjectId for " + branch);
    }
    Iterable<RevCommit> commits = git.log().add(branchId).call();
    for (RevCommit commit : commits) {
      RevCommit[] parents = commit.getParents();
      if (parents.length != 2) {
        // This is not a merge commit.
        continue;
      }

      RevCommit parent1 = parents[0];
      RevCommit parent2 = parents[1];
      ObjectId mergeId = commit.toObjectId();
      RevCommit mergeBase = getMergeBaseCommit(git, repo, parent1, parent2);
      if (mergeBase == null) {
        throw new Error(
            String.format(
                "no merge base for repo %s, parent1=%s, parent2=%s", repo, parent1, parent2));
      }
      boolean newMerge = written.add(mergeId);
      // Whenever an already-processed merge is seen, all older merges have also been processed, but
      // don't depend on the order of results from `git log`.
      if (newMerge) {
        // "org_repo,branch_name,merge_commit,parent_1,parent_2,base_commit"
        writer.write(
            String.format(
                "%s,%s,%s,%s,%s",
                branch.getName(),
                ObjectId.toString(mergeId),
                ObjectId.toString(parent1.toObjectId()),
                ObjectId.toString(parent2.toObjectId()),
                ObjectId.toString(mergeBase.toObjectId())));
        writer.newLine();
      }
    }
  }

  /**
   * For each remote pull request branch, make a local branch.
   *
   * @param git the JGit porcelain
   * @throws IOException if there is trouble reading or writing files
   * @throws GitAPIException if there is trouble running Git commands
   */
  void makeBranchesForPullRequests(Git git) throws IOException, GitAPIException {
    // No leading "+" in the refspec because all of these updates should be fast-forward.
    git.fetch()
        .setRemote("origin")
        .setRefSpecs("refs/pull/*/head:refs/remotes/origin/pull/*")
        .call();
  }

  /// Git utilities

  /**
   * Returns a list, retaining only the first branch when multiple branches have the same SHA, such
   * as refs/heads/master and refs/remotes/origin/master. The result list has elements in the same
   * order as the argument list.
   *
   * @param branches a list of branches
   * @return the list, with duplicates removed
   */
  @SuppressWarnings("nullness:methodref.return") // method reference, inference failed; likely #979
  List<Ref> withoutDuplicateBranches(List<Ref> branches) {
    return new ArrayList<>(
        branches.stream()
            .collect(Collectors.toMap(Ref::getObjectId, p -> p, (p, q) -> p, LinkedHashMap::new))
            .values());
  }

  /**
   * Given two commits, return their merge base commit. It is the nearest ancestor of both commits.
   *
   * <p>Since only two commits are passed in, this always returns an existing commit, never a
   * synthetic one. When a criss-cross merge exists in the history, this outputs an arbitrary one of
   * the best merge bases.
   *
   * @param git the JGit porcelain
   * @param repo the JGit repository
   * @param commit1 the first parent commit
   * @param commit2 the second parent commit
   * @return the merge base of the two commits
   */
  RevCommit getMergeBaseCommit(Git git, Repository repo, RevCommit commit1, RevCommit commit2) {
    if (commit1.equals(commit2)) {
      throw new Error(
          String.format(
              "Same commit passed twice: getMergeBaseCommit(%s, %s, %s)", repo, commit1, commit2));
    }

    try {
      List<RevCommit> history1 = new ArrayList<>();
      git.log().add(commit1).call().forEach(history1::add);
      List<RevCommit> history2 = new ArrayList<>();
      git.log().add(commit2).call().forEach(history2::add);

      if (history1.contains(commit2)) {
        return commit2;
      } else if (history2.contains(commit1)) {
        return commit1;
      }

      Collections.reverse(history1);
      Collections.reverse(history2);
      int minLength = Math.min(history1.size(), history2.size());
      int commonPrefixLength = -1;
      for (int i = 0; i < minLength; i++) {
        if (!history1.get(i).equals(history2.get(i))) {
          commonPrefixLength = i;
          break;
        }
      }

      if (commonPrefixLength == 0) {
        throw new Error(
            String.format(
                "Histories are unrelated for getMergeBaseCommit(%s, %s, %s)",
                repo, commit1, commit2));
      } else if (commonPrefixLength == -1) {
        throw new Error(
            String.format(
                "Histories are equal for getMergeBaseCommit(%s, %s, %s)", repo, commit1, commit2));
      }

      return history1.get(commonPrefixLength - 1);
    } catch (Exception e) {
      throw new Error(e);
    }
  }

  // This doesn't work; I don't know why.
  /**
   * Given two commits, return their merge base commit. It is the nearest ancestor of both commits.
   *
   * <p>Since only two commits are passed in, this always returns an existing commit, never a
   * synthetic one. When a criss-cross merge exists in the history, this outputs an arbitrary one of
   * the best merge bases.
   *
   * @param git the JGit porcelain
   * @param repo the JGit repository
   * @param commit1 the first parent commit
   * @param commit2 the second parent commit
   * @return the merge base of the two commits
   */
  RevCommit getMergeBaseCommit2(Git git, Repository repo, RevCommit commit1, RevCommit commit2) {
    try {
      RevWalk walk = new RevWalk(repo);
      walk.setRevFilter(RevFilter.MERGE_BASE);
      walk.markStart(walk.parseCommit(commit1));
      walk.markStart(walk.parseCommit(commit2));
      ArrayList<RevCommit> baseCommits = new ArrayList<>();
      RevCommit c;
      while ((c = walk.next()) != null) {
        baseCommits.add(c);
      }
      if (baseCommits.size() == 1) {
        return baseCommits.get(0);
      }
      throw new Error(
          String.format(
              "Wrong number of base commits for getMergeBaseCommit(%s, %s, %s): %s",
              repo, commit1, commit2, baseCommits));
    } catch (IOException e) {
      throw new Error(e);
    }
  }

  // This doesn't work; I don't know why.
  /**
   * Given two commits, return their merge base commit. It is the nearest ancestor of both commits.
   *
   * <p>Since only two commits are passed in, this always returns an existing commit, never a
   * synthetic one. When a criss-cross merge exists in the history, this outputs an arbitrary one of
   * the best merge bases.
   *
   * @param git the JGit porcelain
   * @param repo the JGit repository
   * @param commit1 the first parent commit
   * @param commit2 the second parent commit
   * @return the merge base of the two commits
   */
  RevCommit getMergeBaseCommit3(Git git, Repository repo, RevCommit commit1, RevCommit commit2) {
    try {
      Constructor<RecursiveMerger> constructor =
          RecursiveMerger.class.getDeclaredConstructor(Repository.class);
      constructor.setAccessible(true);
      Method getBaseCommitMethod =
          RecursiveMerger.class.getDeclaredMethod(
              "getBaseCommit", RevCommit.class, RevCommit.class);
      getBaseCommitMethod.setAccessible(true);

      RecursiveMerger recursiveMerger = constructor.newInstance(repo);
      RevCommit baseCommit =
          (RevCommit) getBaseCommitMethod.invoke(recursiveMerger, commit1, commit2);
      if (baseCommit == null) {
        throw new Error(
            String.format(
                "null baseCommit for getMergeBaseCommit(%s, %s, %s)", repo, commit1, commit2));
      }
      return baseCommit;
    } catch (Exception e) {
      throw new Error(e);
    }
  }
}<|MERGE_RESOLUTION|>--- conflicted
+++ resolved
@@ -217,12 +217,6 @@
       return;
     }
 
-<<<<<<< HEAD
-=======
-    /** The SHA ids of the merge commits that have already been written to the file. */
-    Set<ObjectId> written = new HashSet<>();
-
->>>>>>> 468cd489
     String repoDirName =
         "/tmp/"
             + System.getProperty("user.name")
