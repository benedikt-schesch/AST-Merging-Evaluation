--- conflicted
+++ resolved
@@ -33,15 +33,7 @@
 clean-stored-hashes:
 	rm -f data/repos_small_with_hashes.csv
 	rm -f data/repos_with_hashes.csv
-
 small-test:
-<<<<<<< HEAD
-	run_small.sh
-	${MAKE} small-test-diff
-
-small-test-diff:
-	diff -U3 -r small test/small-goal-files
-=======
 	./run_small.sh
 	${MAKE} small-test-diff
 
@@ -54,4 +46,3 @@
 	cat small/result.csv | rev | cut -d, -f4-15 | rev > test/tmp2.txt
 	diff -U3 test/tmp1.txt test/tmp2.txt
 	rm -rf test/tmp1.txt test/tmp2.txt
->>>>>>> 905d22d9
