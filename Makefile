all: style gradle-assemble

style: shell-script-style python-style java-style

SH_SCRIPTS   = $(shell grep --exclude-dir=build --exclude-dir=repos --exclude-dir=cache -r -l '^\#! \?\(/bin/\|/usr/bin/env \)sh'   * | grep -v 'git-hires-merge' | grep -v /.git/ | grep -v '~$$' | grep -v '\.tar$$' | grep -v gradlew)
BASH_SCRIPTS = $(shell grep --exclude-dir=build --exclude-dir=repos --exclude-dir=cache -r -l '^\#! \?\(/bin/\|/usr/bin/env \)bash' * | grep -v /.git/ | grep -v '~$$' | grep -v '\.tar$$' | grep -v gradlew)
# rwildcard = "recursive wildcard"
rwildcard=$(foreach d,$(wildcard $(1:=/*)),$(call rwildcard,$d,$2) $(filter $(subst *,%,$2),$d))
PYTHON_FILES=$(call rwildcard,.,*.py)

shell-script-style:
	shellcheck -e SC2153 -x -P SCRIPTDIR --format=gcc ${SH_SCRIPTS} ${BASH_SCRIPTS}
	checkbashisms ${SH_SCRIPTS}

showvars:
	@echo "SH_SCRIPTS=${SH_SCRIPTS}"
	@echo "BASH_SCRIPTS=${BASH_SCRIPTS}"
	@echo "PYTHON_FILES=${PYTHON_FILES}"

python-style:
	black ${PYTHON_FILES}
	pylint -f parseable --disable=W,invalid-name --disable=W,duplicate-code ${PYTHON_FILES}

check-python-style:
	black ${PYTHON_FILES} --check
	pylint -f parseable --disable=W,invalid-name --disable=W,duplicate-code ${PYTHON_FILES}

# This target deletes files that are not committed to version control.
clean:
	rm -rf .workdir
	rm -rf repos
	rm -rf scratch
	rm -rf results-small

# This target deletes files in the cache, which is commited to version control.
clean-cache:
	rm -rf cache

# This target deletes files in the test cache.
clean-test-cache:
	rm -rf test_cache

# This target deletes files that are committed to version control.
clean-stored-hashes:
	rm -f input_data/repos_small_with_hashes.csv
	rm -f input_data/repos_with_hashes.csv

# This target deletes files that are committed to version control.
clean-everything: clean clean-cache clean-test-cache clean-stored-hashes

# Compresses the cache.
compress-cache:
	rm -r cache.tar
	tar --exclude="*explanation.txt" -czf cache.tar cache

# Decompresses the cache.
decompress-cache:
	if [ ! -f cache.tar ]; then echo "cache.tar does not exist"; exit 1; fi
	if [ -d cache ]; then echo "cache already exists"; exit 1; fi
	tar -xzf cache.tar

# Copy tables and plots to the paper.
copy-paper:
	rm -rf ../AST-Merging-Evaluation-Paper/tables ../AST-Merging-Evaluation-Paper/plots
	cp -r results/tables ../AST-Merging-Evaluation-Paper/tables
	cp -r results/plots ../AST-Merging-Evaluation-Paper/plots
	cp -r results/defs.tex ../AST-Merging-Evaluation-Paper/defs.tex
	find ../AST-Merging-Evaluation-Paper/tables -name '*.pdf' -delete
	find ../AST-Merging-Evaluation-Paper/plots -name '*.pdf' -delete

# Update cache
update-cache-results:
	python3 src/python/cache_merger.py
	make compress-cache

# As of 2023-07-31, this takes 5-20 minutes to run, depending on your machine.
small-test:
	${MAKE} clean-test-cache clean
	./run_small.sh -d
	${MAKE} small-test-diff

small-test-diff:
	@echo
	@echo "Here is the file content, in case a diff fails."
	more results-small/*.csv results-small/merges/*.csv results-small/merges_valid/*.csv | cat
	@echo
	if grep -Fqvf results-small/merges/ez-vcard.csv test/small-goal-files/merges/ez-vcard.csv; then exit 1; fi
	if grep -Fqvf results-small/merges/Algorithms.csv test/small-goal-files/merges/Algorithms.csv; then exit 1; fi
<<<<<<< HEAD
	(cd results-small && cat result.csv | rev | cut -d, -f11-150 | rev > result-without-times.csv)
	(cd results-small && cat filtered_result.csv | rev | cut -d, -f11-150 | rev > filtered_result-without-times.csv)
	@echo
	diff -x tools -x defs.tex -x git -x merges -x .gitignore -x git -x result.csv -x plots -x filtered_result.csv -x table_run_time.tex -x .DS_Store -x '*~' -x '#*#' -r -U3 test/small-goal-files results-small
=======
	python3 test/remove-run_time-columns.py --input results-small/result.csv --output results-small/result-without-times.csv
	python3 test/remove-run_time-columns.py --input results-small/filtered_result.csv --output results-small/filtered_result-without-times.csv
	diff -x tools -x defs.tex -x git -x merges -x .gitignore -x result.csv -x plots -x filtered_result.csv -x table_run_time.tex -x .DS_Store -x '*~' -r -U3 test/small-goal-files results-small
>>>>>>> d60e4eea
	rm -f test/small-goal-files/result-without-times.txt results-small/result-without-times.txt

gradle-assemble:
	./gradlew assemble -g ../.gradle/

java-style:
	./gradlew spotlessCheck javadoc requireJavadoc -g ../.gradle/

download-merge-tools: jars/IntelliMerge-1.0.9-all.jar jars/spork.jar

jars/IntelliMerge-1.0.9-all.jar:
	mkdir -p jars
	wget https://github.com/Symbolk/IntelliMerge/releases/download/1.0.9/IntelliMerge-1.0.9-all.jar -P jars/ --no-verbose

jars/spork.jar:
	mkdir -p jars
	wget https://github.com/KTH/spork/releases/download/v0.5.0/spork-0.5.0.jar -O jars/spork.jar --no-verbose

TAGS: tags
tags:
	etags ${SH_SCRIPTS} ${BASH_SCRIPTS} ${PYTHON_FILES}

# Create a tarball of the artifacts for the paper.
# Keep this target last in the file.
create-artifacts:
	rm -rf artifacts
	git clone https://github.com/benedikt-schesch/AST-Merging-Evaluation.git artifacts
	rm -rf artifacts/.git
	sed -i '' 's/benedikt-schesch/anonymous-github-user/g' artifacts/README.md artifacts/Makefile
	tar -czf artifacts.tar.gz artifacts<|MERGE_RESOLUTION|>--- conflicted
+++ resolved
@@ -86,16 +86,10 @@
 	@echo
 	if grep -Fqvf results-small/merges/ez-vcard.csv test/small-goal-files/merges/ez-vcard.csv; then exit 1; fi
 	if grep -Fqvf results-small/merges/Algorithms.csv test/small-goal-files/merges/Algorithms.csv; then exit 1; fi
-<<<<<<< HEAD
-	(cd results-small && cat result.csv | rev | cut -d, -f11-150 | rev > result-without-times.csv)
-	(cd results-small && cat filtered_result.csv | rev | cut -d, -f11-150 | rev > filtered_result-without-times.csv)
+	python3 test/remove-run_time-columns.py --input results-small/result.csv --output results-small/result-without-times.csv
+	python3 test/remove-run_time-columns.py --input results-small/filtered_result.csv --output results-small/filtered_result-without-times.csv
 	@echo
 	diff -x tools -x defs.tex -x git -x merges -x .gitignore -x git -x result.csv -x plots -x filtered_result.csv -x table_run_time.tex -x .DS_Store -x '*~' -x '#*#' -r -U3 test/small-goal-files results-small
-=======
-	python3 test/remove-run_time-columns.py --input results-small/result.csv --output results-small/result-without-times.csv
-	python3 test/remove-run_time-columns.py --input results-small/filtered_result.csv --output results-small/filtered_result-without-times.csv
-	diff -x tools -x defs.tex -x git -x merges -x .gitignore -x result.csv -x plots -x filtered_result.csv -x table_run_time.tex -x .DS_Store -x '*~' -r -U3 test/small-goal-files results-small
->>>>>>> d60e4eea
 	rm -f test/small-goal-files/result-without-times.txt results-small/result-without-times.txt
 
 gradle-assemble:
