all: style gradle-assemble

style: shell-script-style python-style java-style

SH_SCRIPTS   = $(shell grep --exclude-dir=build --exclude-dir=repos --exclude-dir=cache -r -l '^\#! \?\(/bin/\|/usr/bin/env \)sh'   * | grep -v /.git/ | grep -v '~$$' | grep -v '\.tar$$' | grep -v addrfilter | grep -v cronic-orig | grep -v gradlew | grep -v mail-stackoverflow.sh)
BASH_SCRIPTS = $(shell grep --exclude-dir=build --exclude-dir=repos --exclude-dir=cache -r -l '^\#! \?\(/bin/\|/usr/bin/env \)bash' * | grep -v /.git/ | grep -v '~$$' | grep -v '\.tar$$' | grep -v addrfilter | grep -v cronic-orig | grep -v gradlew | grep -v mail-stackoverflow.sh)

shell-script-style:
	shellcheck -e SC2153 -x -P SCRIPTDIR --format=gcc ${SH_SCRIPTS} ${BASH_SCRIPTS}
	checkbashisms ${SH_SCRIPTS}

showvars:
	@echo "SH_SCRIPTS=${SH_SCRIPTS}"
	@echo "BASH_SCRIPTS=${BASH_SCRIPTS}"

PYTHON_FILES=$(wildcard src/python/*.py)
python-style:
	black ${PYTHON_FILES}
	pylint -f parseable --disable=W,invalid-name --disable=W,duplicate-code ${PYTHON_FILES}

check-python-style:
	black ${PYTHON_FILES} --check
	pylint -f parseable --disable=W,invalid-name --disable=W,duplicate-code ${PYTHON_FILES}

# This target deletes files that are not committed to version control.
clean:
	rm -rf .workdir
	rm -rf repos
	rm -rf scratch
	rm -rf results-small

# This target deletes files in the cache, which is commited to version control.
clean-cache:
	rm -rf cache

# This target deletes files in the test cache.
clean-test-cache:
	rm -rf test_cache

# This target deletes files that are committed to version control.
clean-stored-hashes:
	rm -f input_data/repos_small_with_hashes.csv
	rm -f input_data/repos_with_hashes.csv

# This target deletes files that are committed to version control.
clean-everything: clean clean-cache clean-test-cache clean-stored-hashes

# As of 2023-06-09, this takes 5-10 minutes to run, depending on your machine.
small-test:
	${MAKE} clean-test-cache clean
	./run_small.sh -d
	${MAKE} small-test-diff

small-test-diff:
# Print file names followed by file content.
	more results-small/*.csv results-small/merges/*.csv results-small/merges_valid/*.csv | cat
	if grep -Fqvf results-small/merges/ez-vcard.csv test/small-goal-files/merges/ez-vcard.csv; then exit 1; fi
	if grep -Fqvf results-small/merges/Algorithms.csv test/small-goal-files/merges/Algorithms.csv; then exit 1; fi
<<<<<<< HEAD
	(cd results-small && cat result.csv | rev | cut -d, -f4-18 | rev > result-without-times.csv)
	diff -r -U3 test/small-goal-files results-small -x merges -x .gitignore -x result.csv -x "figs*" -x table_run_time.tex -x .DS_Store
=======
	(cd results-small && cat result.csv | rev | cut -d, -f10-65 | rev > result-without-times.csv)
	diff -r -U3 test/small-goal-files results-small -x merges -x .gitignore -x result.csv -x stacked.pdf -x table_run_time.tex -x .DS_Store
>>>>>>> a85d06c5
	rm -f test/small-goal-files/result-without-times.txt results-small/result-without-times.txt

gradle-assemble:
	./gradlew assemble -g ../.gradle/

java-style:
	./gradlew spotlessCheck javadoc requireJavadoc -g ../.gradle/

download-merge-tools: jars/IntelliMerge-1.0.9-all.jar jars/spork.jar

jars/IntelliMerge-1.0.9-all.jar:
	mkdir -p jars
	wget https://github.com/Symbolk/IntelliMerge/releases/download/1.0.9/IntelliMerge-1.0.9-all.jar -P jars/ --no-verbose

jars/spork.jar:
	mkdir -p jars
	wget https://github.com/KTH/spork/releases/download/v0.5.0/spork-0.5.0.jar -O jars/spork.jar --no-verbose

TAGS: tags
tags:
	etags ${SH_SCRIPTS} ${BASH_SCRIPTS} ${PYTHON_FILES}<|MERGE_RESOLUTION|>--- conflicted
+++ resolved
@@ -56,13 +56,8 @@
 	more results-small/*.csv results-small/merges/*.csv results-small/merges_valid/*.csv | cat
 	if grep -Fqvf results-small/merges/ez-vcard.csv test/small-goal-files/merges/ez-vcard.csv; then exit 1; fi
 	if grep -Fqvf results-small/merges/Algorithms.csv test/small-goal-files/merges/Algorithms.csv; then exit 1; fi
-<<<<<<< HEAD
-	(cd results-small && cat result.csv | rev | cut -d, -f4-18 | rev > result-without-times.csv)
+	(cd results-small && cat result.csv | rev | cut -d, -f10-65 | rev > result-without-times.csv)
 	diff -r -U3 test/small-goal-files results-small -x merges -x .gitignore -x result.csv -x "figs*" -x table_run_time.tex -x .DS_Store
-=======
-	(cd results-small && cat result.csv | rev | cut -d, -f10-65 | rev > result-without-times.csv)
-	diff -r -U3 test/small-goal-files results-small -x merges -x .gitignore -x result.csv -x stacked.pdf -x table_run_time.tex -x .DS_Store
->>>>>>> a85d06c5
 	rm -f test/small-goal-files/result-without-times.txt results-small/result-without-times.txt
 
 gradle-assemble:
