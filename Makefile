<<<<<<< HEAD
all: style gradle-assemble

gradle-assemble:
	./gradlew assemble
=======
all: style  gradle-assemble
>>>>>>> 468cd489

style: shell-script-style python-style

SH_SCRIPTS = 
BASH_SCRIPTS = $(shell find . -type d \( -path ./cache -o -path ./.workdir -o -path ./repos \) -prune -false -o -name '*.sh')

shell-script-style:
	shellcheck -e SC2153 -x -P SCRIPTDIR --format=gcc ${SH_SCRIPTS} ${BASH_SCRIPTS}
#	checkbashisms ${SH_SCRIPTS}

showvars:
	@echo "SH_SCRIPTS=${SH_SCRIPTS}"
	@echo "BASH_SCRIPTS=${BASH_SCRIPTS}"

PYTHON_FILES=$(wildcard src/python/*.py)
python-style:
	black ${PYTHON_FILES}
	pylint -f parseable --disable=W,invalid-name --disable=W,duplicate-code ${PYTHON_FILES}

check-python-style:
	black ${PYTHON_FILES} --check
	pylint -f parseable --disable=W,invalid-name --disable=W,duplicate-code ${PYTHON_FILES}

#This target cleans up the workspace and the cache.
clean: clean-workspace clean-cache

# This target deletes files that are committed to version control.
clean-workspace:
	rm -rf .workdir
	rm -rf repos
	rm -rf scratch
	rm -rf small

# This target deletes files in the cache.
clean-cache:
	rm -rf cache

# This target deletes files that are committed to version control.
clean-stored-hashes:
	rm -f data/repos_small_with_hashes.csv
	rm -f data/repos_with_hashes.csv

# As of 2023-06-09, this takes 5-10 minutes to run, depending on your machine.
small-test:
	${MAKE} clean
	./run_small.sh
	${MAKE} small-test-diff

small-test-diff:
	cat small/local_repos.csv
	cat small/merges/Algorithms.csv
	cat small/merges/ez-vcard.csv
	cat small/merges_valid/Algorithms.csv
	cat small/merges_valid/ez-vcard.csv
	cat small/result.csv
	if grep -Fqvf small/merges/ez-vcard.csv test/small-goal-files/merges/ez-vcard.csv; then exit 1; fi
	if grep -Fqvf small/merges/Algorithms.csv test/small-goal-files/merges/Algorithms.csv; then exit 1; fi
	(cd test/small-goal-files && cat result.csv | rev | cut -d, -f4-15 | rev > result-without-times.txt)
	(cd small && cat result.csv | rev | cut -d, -f4-15 | rev > result-without-times.txt)
	diff -r -U3 test/small-goal-files small -x merges -x .gitignore -x result.csv -x stacked.pdf -x table_runtime.txt -x .DS_Store
	rm -f test/small-goal-files/result-without-times.txt small/result-without-times.txt

gradle-assemble:
	./gradlew assemble -g ../.gradle/

download-merge-tools: download-intellimerge download-spork

download-intellimerge:
	mkdir -p jars
	wget https://github.com/Symbolk/IntelliMerge/releases/download/1.0.9/IntelliMerge-1.0.9-all.jar -P jars/

download-spork:
	mkdir -p jars
	wget https://github.com/KTH/spork/releases/download/v0.5.0/spork-0.5.0.jar -O jars/spork.jar

TAGS: tags
tags:
	etags ${SH_SCRIPTS} ${BASH_SCRIPTS} ${PYTHON_FILES}<|MERGE_RESOLUTION|>--- conflicted
+++ resolved
@@ -1,11 +1,4 @@
-<<<<<<< HEAD
-all: style gradle-assemble
-
-gradle-assemble:
-	./gradlew assemble
-=======
 all: style  gradle-assemble
->>>>>>> 468cd489
 
 style: shell-script-style python-style
 
