name: Run Small test
on: [push, pull_request]
jobs:
  test:
    runs-on: ubuntu-latest
    defaults:
      run:
        shell: bash
    steps:
    - uses: actions/checkout@v3
    - uses: actions/setup-java@v3
      with:
        distribution: 'temurin'
        java-version: '8'
    - name: Set up Python ${{ matrix.python-version }}
      uses: actions/setup-python@v3
      with:
        python-version: ${{ matrix.python-version }}
    - name: Install dependencies
      run: |
        python -m pip install --upgrade pip
        pip install -r requirements.txt
    - name: Install maven
      run: |
        sudo apt update
        sudo apt install maven
    - name: Install Spork and Intellimerge
      run: |
        wget https://github.com/Symbolk/IntelliMerge/releases/download/1.0.9/IntelliMerge-1.0.9-all.jar -P jars/
        wget https://github.com/KTH/spork/releases/download/v0.5.0/spork-0.5.0.jar -O jars/spork.jar
    - name: Cleaning caches
      run: make clean-cache
    - name: Cleaning Stored Hashes
      run: make clean-stored-hashes
<<<<<<< HEAD
    - name: Build Java programs
      run: ./gradlew build
    - name: Test with pytest
=======
    - name: Run small-test
>>>>>>> 905d22d9
      run: |
        make small-test
      env:
          GH_TOKEN: ${{ secrets.TOKEN_GITHUB }}
    - name: Run small-test
      run: |
        make small-test-diff<|MERGE_RESOLUTION|>--- conflicted
+++ resolved
@@ -32,13 +32,9 @@
       run: make clean-cache
     - name: Cleaning Stored Hashes
       run: make clean-stored-hashes
-<<<<<<< HEAD
     - name: Build Java programs
       run: ./gradlew build
-    - name: Test with pytest
-=======
-    - name: Run small-test
->>>>>>> 905d22d9
+    - name: Run small test
       run: |
         make small-test
       env:
