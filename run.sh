#!/usr/bin/env bash

# usage: ./run.sh <repo_list> <output_folder> <n_merges> [-i <machine_id> -n <num_machines>] [-t] [-ot]
# <repo_list> list of repositories in csv formart with a column
#     "repository" that has the format "owner/reponame" for each repository.
# <output_folder> folder that contains all outputs.
# <n_merges> number of merges to sample for each repository.
# <machine_id> optional argument to specify the id of the current machine.
# <num_machine> optional argument to specify the total number of machines used.
# -t optional argument to include trivial merges.
# -ot optional argument to only use trivial merges.
# The output appears in <output_folder>.


set -e
set -o nounset

REPOS_CSV="$1"
OUT_DIR="$2"
N_MERGES=$3
CACHE_DIR="${4}"

comparator_flags=""
while [ $# -gt 0 ]; do
  case $1 in
    -i | --machine_id)
    machine_id=$2
    shift
    ;;
    -n | --num_machines)
    num_machines=$2
    shift
    ;;
    -t | --include_trivial_merges)
    comparator_flags="$comparator_flags --include_trivial_merges"
    ;;
    -ot | --only_trivial_merges)
    comparator_flags="$comparator_flags --only_trivial_merges"
  esac
  shift
done

PATH=$(pwd)/src/scripts/merge_tools/:$PATH
export PATH

mvn -v | head -n 1 | cut -c 14-18 | grep -q 3.9. || { echo "Maven 3.9.* is required"; mvn -v; echo "PATH=$PATH"; exit 1; }
if [ -z "${JAVA8_HOME:+isset}" ] ; then echo "JAVA8_HOME is not set"; exit 1; fi
if [ -z "${JAVA11_HOME:+isset}" ] ; then echo "JAVA11_HOME is not set"; exit 1; fi
if [ -z "${JAVA17_HOME:+isset}" ] ; then echo "JAVA17_HOME is not set"; exit 1; fi

if [ -z "${machine_id:+isset}" ] ; then machine_id=0; fi
if [ -z "${num_machines:+isset}" ] ; then num_machines=1; fi

echo "Machine ID: $machine_id"
echo "Number of machines: $num_machines"
echo "Output directory: $OUT_DIR"
echo "Options: $comparator_flags"

length=${#REPOS_CSV}
REPOS_CSV_WITH_HASHES="${REPOS_CSV::length-4}_with_hashes.csv"

./gradlew -q assemble -g ../.gradle/

mkdir -p "$OUT_DIR"

# Delete all locks in cache
if [ -d "$CACHE_DIR" ]; then
    find "$CACHE_DIR" -name "*.lock" -delete
fi

python3 src/python/delete_cache_placeholders.py \
    --cache_dir "$CACHE_DIR"

python3 src/python/write_head_hashes.py \
    --repos_csv "$REPOS_CSV" \
    --output_path "$REPOS_CSV_WITH_HASHES"

python3 src/python/split_repos.py \
    --repos_csv "$REPOS_CSV_WITH_HASHES" \
    --machine_id "$machine_id" \
    --num_machines "$num_machines" \
    --output_file "$OUT_DIR/local_repos.csv"

python3 src/python/test_repo_heads.py \
    --repos_csv_with_hashes "$OUT_DIR/local_repos.csv" \
    --output_path "$OUT_DIR/repos_head_passes.csv" \
    --cache_dir "$CACHE_DIR"

java -cp build/libs/astmergeevaluation-all.jar \
    astmergeevaluation.FindMergeCommits \
    "$OUT_DIR/repos_head_passes.csv" \
    "$OUT_DIR/merges"

# Sample 20*<n_merges> merges
read -ra merge_comparator_flags <<<"${comparator_flags}"
<<<<<<< HEAD
python3 src/python/merges_sampler.py \
=======
python3 src/python/sample_merges.py \
>>>>>>> 1f2e525c
    --repos_head_passes_csv "$OUT_DIR/repos_head_passes.csv" \
    --merges_path "$OUT_DIR/merges/" \
    --output_dir "$OUT_DIR/merges_sampled/" \
    --n_merges "$((20 * "$N_MERGES"))" \
    "${merge_comparator_flags[@]}"
<<<<<<< HEAD
=======

python3 src/python/merge_tools_comparator.py \
    --repos_head_passes_csv "$OUT_DIR/repos_head_passes.csv" \
    --merges_path "$OUT_DIR/merges_sampled/" \
    --output_dir "$OUT_DIR/merges_compared/" \
    --cache_dir "$CACHE_DIR" \
>>>>>>> 1f2e525c

python3 src/python/merge_analyzer.py \
    --repos_head_passes_csv "$OUT_DIR/repos_head_passes.csv" \
    --merges_path "$OUT_DIR/merges_sampled/" \
    --output_dir "$OUT_DIR/merges_analyzed/" \
    --cache_dir "$CACHE_DIR" \

python3 src/python/merge_tester.py \
    --repos_head_passes_csv "$OUT_DIR/repos_head_passes.csv" \
    --merges_path "$OUT_DIR/merges_analyzed/" \
    --output_dir "$OUT_DIR/merges_tested/" \
    --n_sampled_merges "$N_MERGES" \
    --cache_dir "$CACHE_DIR" \

python3 src/python/merge_differ.py \
    --repos_head_passes_csv "$OUT_DIR/repos_head_passes.csv" \
    --merges_path "$OUT_DIR/merges_tested" \
    --cache_dir "$CACHE_DIR"

python3 src/python/latex_output.py \
    --merges_path "$OUT_DIR/merges/" \
    --tested_merges_path "$OUT_DIR/merges_tested/" \
    --full_repos_csv "$REPOS_CSV" \
    --repos_head_passes_csv "$OUT_DIR/repos_head_passes.csv" \
    --n_merges "$N_MERGES" \
    --output_dir "$OUT_DIR"<|MERGE_RESOLUTION|>--- conflicted
+++ resolved
@@ -93,25 +93,12 @@
 
 # Sample 20*<n_merges> merges
 read -ra merge_comparator_flags <<<"${comparator_flags}"
-<<<<<<< HEAD
 python3 src/python/merges_sampler.py \
-=======
-python3 src/python/sample_merges.py \
->>>>>>> 1f2e525c
     --repos_head_passes_csv "$OUT_DIR/repos_head_passes.csv" \
     --merges_path "$OUT_DIR/merges/" \
     --output_dir "$OUT_DIR/merges_sampled/" \
     --n_merges "$((20 * "$N_MERGES"))" \
     "${merge_comparator_flags[@]}"
-<<<<<<< HEAD
-=======
-
-python3 src/python/merge_tools_comparator.py \
-    --repos_head_passes_csv "$OUT_DIR/repos_head_passes.csv" \
-    --merges_path "$OUT_DIR/merges_sampled/" \
-    --output_dir "$OUT_DIR/merges_compared/" \
-    --cache_dir "$CACHE_DIR" \
->>>>>>> 1f2e525c
 
 python3 src/python/merge_analyzer.py \
     --repos_head_passes_csv "$OUT_DIR/repos_head_passes.csv" \
