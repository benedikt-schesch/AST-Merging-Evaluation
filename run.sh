#!/usr/bin/env bash

# usage: ./run.sh <repo_list> <run_name> <n_merges> [-i <machine_id> -n <num_machines>] [-t] [-ot] [-nt] [-op]
# <repo_list> list of repositories in csv formart with a column
#     "repository" that has the format "owner/reponame" for each repository.
# <run_name> name of the dataset.
# <n_merges> number of merges to sample for each repository.
# <machine_id> optional argument to specify the id of the current machine.
# <num_machine> optional argument to specify the total number of machines used.
# -t optional argument to include trivial merges.
# -ot optional argument to only use trivial merges.
# -nt optional argument to not measure the time of the merges.
# -op optional argument to only do plotting and table generation.
# The output appears in results/<run_name>.


set -e
set -o nounset

REPOS_CSV="$1"
RUN_NAME="$2"
OUT_DIR="results/$RUN_NAME"
N_MERGES=$3
CACHE_DIR="${4}"

comparator_flags=""
no_timing=false
only_plotting=false
while [ $# -gt 0 ]; do
  case $1 in
    -i | --machine_id)
    machine_id=$2
    shift
    ;;
    -n | --num_machines)
    num_machines=$2
    shift
    ;;
    -t | --include_trivial_merges)
    comparator_flags="$comparator_flags --include_trivial_merges"
    ;;
    -ot | --only_trivial_merges)
    comparator_flags="$comparator_flags --only_trivial_merges"
    ;;
    -nt | --no_timing)
    no_timing=true
    ;;
    -op | --only_plotting)
    only_plotting=true
    ;;
  esac
  shift
done

PATH=$(pwd)/src/scripts/merge_tools/:$PATH
export PATH

<<<<<<< HEAD
GIT_CONFIG_GLOBAL=$(pwd)/.gitconfig
=======
# Print current git global config
echo "Current global git config:"
git config --list --show-origin

GIT_CONFIG_GLOBAL=$(pwd)/blanck_git_config.config
>>>>>>> 1469c875
export GIT_CONFIG_GLOBAL
if git config --list --show-origin | grep 'file:'"$GIT_CONFIG_GLOBAL" > /dev/null; then
    echo "Error: Global config is not empty"
    exit 1
else
    echo "Global config is empty"
fi

# Check if cache.tar exists and cache is missing
if [ -f cache.tar ] && [ ! -d cache ]; then
    echo "Decompressing cache.tar"
    # make decompress-cache
fi

mvn -v | head -n 1 | cut -c 14-18 | grep -q 3.9. || { echo "Maven 3.9.* is required"; mvn -v; echo "PATH=$PATH"; exit 1; }
if [ -z "${JAVA8_HOME:+isset}" ] ; then echo "JAVA8_HOME is not set"; exit 1; fi
if [ -z "${JAVA11_HOME:+isset}" ] ; then echo "JAVA11_HOME is not set"; exit 1; fi
if [ -z "${JAVA17_HOME:+isset}" ] ; then echo "JAVA17_HOME is not set"; exit 1; fi

if [ -z "${machine_id:+isset}" ] ; then machine_id=0; fi
if [ -z "${num_machines:+isset}" ] ; then num_machines=1; fi

echo "Machine ID: $machine_id"
echo "Number of machines: $num_machines"
echo "Output directory: $OUT_DIR"
echo "Options: $comparator_flags"

# Add a _with_hashes to the $REPOS_CSV
REPOS_CSV_WITH_HASHES="${REPOS_CSV%.*}_with_hashes.csv"

if [ "$only_plotting" = true ]; then
    python3 src/python/latex_output.py \
        --run_name "$RUN_NAME" \
        --merges_path "$OUT_DIR/merges/" \
        --tested_merges_path "$OUT_DIR/merges_tested/" \
        --analyzed_merges_path "$OUT_DIR/merges_analyzed/" \
        --full_repos_csv "$REPOS_CSV_WITH_HASHES" \
        --repos_head_passes_csv "$OUT_DIR/repos_head_passes.csv" \
        --n_merges "$N_MERGES" \
        --output_dir "$OUT_DIR"
    exit 0
fi

./gradlew -q assemble -g ../.gradle/

mkdir -p "$OUT_DIR"

# Delete all locks
if [ -d "$CACHE_DIR" ]; then
    find "$CACHE_DIR" -name "*.lock" -delete
fi
if [ -d "repos" ]; then
    find "repos/locks" -name "*.lock" -delete
fi

# Delete .workdir
rm -rf .workdir

python3 src/python/delete_cache_placeholders.py \
    --cache_dir "$CACHE_DIR"

python3 src/python/write_head_hashes.py \
    --repos_csv "$REPOS_CSV" \
    --output_path "$REPOS_CSV_WITH_HASHES"

python3 src/python/test_repo_heads.py \
    --repos_csv_with_hashes "$REPOS_CSV_WITH_HASHES" \
    --output_path "$OUT_DIR/repos_head_passes.csv" \
    --cache_dir "$CACHE_DIR"

java -cp build/libs/astmergeevaluation-all.jar \
    astmergeevaluation.FindMergeCommits \
    "$OUT_DIR/repos_head_passes.csv" \
    "$OUT_DIR/merges"

# Sample 5*<n_merges> merges
read -ra merge_comparator_flags <<<"${comparator_flags}"
python3 src/python/merges_sampler.py \
    --repos_head_passes_csv "$OUT_DIR/repos_head_passes.csv" \
    --merges_path "$OUT_DIR/merges/" \
    --output_dir "$OUT_DIR/merges_sampled/" \
    --n_merges "$((5 * "$N_MERGES"))" \
    "${merge_comparator_flags[@]}"

python3 src/python/split_repos.py \
    --repos_csv "$OUT_DIR/repos_head_passes.csv" \
    --machine_id "$machine_id" \
    --num_machines "$num_machines" \
    --output_file "$OUT_DIR/local_repos.csv"

python3 src/python/merge_analyzer.py \
    --repos_head_passes_csv "$OUT_DIR/local_repos.csv" \
    --merges_path "$OUT_DIR/merges_sampled/" \
    --output_dir "$OUT_DIR/merges_analyzed/" \
    --n_sampled_merges "$N_MERGES" \
    --cache_dir "$CACHE_DIR"

python3 src/python/merge_tester.py \
    --repos_head_passes_csv "$OUT_DIR/local_repos.csv" \
    --merges_path "$OUT_DIR/merges_analyzed/" \
    --output_dir "$OUT_DIR/merges_tested/" \
    --cache_dir "$CACHE_DIR"

# Define an array for additional arguments
extra_args=()

if [ "$no_timing" = false ]; then
    python3 src/python/merge_runtime_measure.py \
        --repos_head_passes_csv "$OUT_DIR/local_repos.csv" \
        --merges "$OUT_DIR/merges_tested/" \
        --output_dir "$OUT_DIR/merges_timed/" \
        --n_sampled_timing 1 \
        --n_timings 3 \
        --cache_dir "$CACHE_DIR"
    extra_args+=(--timed_merges_path "$OUT_DIR/merges_timed/")
fi

python3 src/python/latex_output.py \
    --run_name "$RUN_NAME" \
    --merges_path "$OUT_DIR/merges/" \
    --tested_merges_path "$OUT_DIR/merges_tested/" \
    --analyzed_merges_path "$OUT_DIR/merges_analyzed/" \
    "${extra_args[@]}" \
    --full_repos_csv "$REPOS_CSV_WITH_HASHES" \
    --repos_head_passes_csv "$OUT_DIR/repos_head_passes.csv" \
    --n_merges "$N_MERGES" \
    --output_dir "$OUT_DIR"<|MERGE_RESOLUTION|>--- conflicted
+++ resolved
@@ -55,22 +55,8 @@
 PATH=$(pwd)/src/scripts/merge_tools/:$PATH
 export PATH
 
-<<<<<<< HEAD
 GIT_CONFIG_GLOBAL=$(pwd)/.gitconfig
-=======
-# Print current git global config
-echo "Current global git config:"
-git config --list --show-origin
-
-GIT_CONFIG_GLOBAL=$(pwd)/blanck_git_config.config
->>>>>>> 1469c875
 export GIT_CONFIG_GLOBAL
-if git config --list --show-origin | grep 'file:'"$GIT_CONFIG_GLOBAL" > /dev/null; then
-    echo "Error: Global config is not empty"
-    exit 1
-else
-    echo "Global config is empty"
-fi
 
 # Check if cache.tar exists and cache is missing
 if [ -f cache.tar ] && [ ! -d cache ]; then
