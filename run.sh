--- conflicted
+++ resolved
@@ -63,13 +63,12 @@
 PATH=$(pwd)/src/scripts/merge_tools/merging/src/main/sh/:$PATH
 export PATH
 
-<<<<<<< HEAD
 # Clone all submodules
 git submodule update --init --recursive
-=======
+
+# Empty config file
 GIT_CONFIG_GLOBAL=$(pwd)/.gitconfig
 export GIT_CONFIG_GLOBAL
->>>>>>> d5ed25cf
 
 # Check if cache.tar exists and cache is missing
 if [ -f cache.tar ] && [ ! -d cache ]; then
