--- conflicted
+++ resolved
@@ -59,10 +59,6 @@
   shift
 done
 
-<<<<<<< HEAD
-PATH=$(pwd)/src/scripts/merge_tools:$PATH
-PATH=$(pwd)/src/scripts/merge_tools/merging/src/main/sh:$PATH
-=======
 # Check if src/scripts/merge_tools/merging is present
 if [ ! -d src/scripts/merge_tools/merging ]; then
     echo "Error: src/scripts/merge_tools/merging is missing. This is a submodule that is required for the script to run."
@@ -70,9 +66,8 @@
     exit 1
 fi
 
-PATH=$(pwd)/src/scripts/merge_tools/:$PATH
-PATH=$(pwd)/src/scripts/merge_tools/merging/src/main/sh/:$PATH
->>>>>>> e06aee2e
+PATH=$(pwd)/src/scripts/merge_tools:$PATH
+PATH=$(pwd)/src/scripts/merge_tools/merging/src/main/sh:$PATH
 export PATH
 
 # Check if cache.tar exists and cache is missing
