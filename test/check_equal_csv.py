#!/usr/bin/env python3

"""Compare all csv files except for the run_time columns."""

import os
from argparse import ArgumentParser
from pathlib import Path
import pandas as pd


def remove_run_time(df):
    """Remove all columns whose name contains "run_time"."""
    df = df.drop(columns=[c for c in df.columns if "run_time" in c])
    return df


if __name__ == "__main__":
    parser = ArgumentParser()
    parser.add_argument(
        "--actual_folder",
        type=str,
        help="Path to actual folder",
        default="results-small",
    )
    parser.add_argument(
        "--goal_folder",
        type=str,
        help="Path to the folder with goal files",
        default="test/small-goal-files",
    )
    args = parser.parse_args()

    goal_folder = Path(args.goal_folder)
    actual_folder = Path(args.actual_folder)

    for goal_file in goal_folder.glob("**/*.csv"):
        goal_file = goal_file.relative_to(goal_folder)
        print(f"Checking {goal_file}")
        actual_file = actual_folder / goal_file
        assert actual_file.exists(), f"{actual_file} does not exist"
        goal_df = pd.read_csv(goal_folder / goal_file, header=0, index_col="idx")
        actual_df = pd.read_csv(actual_file, header=0, index_col="idx")
        goal_df = remove_run_time(goal_df)
        actual_df = remove_run_time(actual_df)

        if not goal_df.equals(actual_df):
            # Print the differences.
            print(os.system(f"diff {goal_folder/goal_file} {actual_file}"))
            # Now print details, after diffs so it is not obscured by the diff output.
            different_columns = []
            for col in goal_df.columns:
                if "run_time" in col:
                    raise Exception(
                        f'goal_df.columns contains "run_time": {goal_df.columns}'
                    )
                if not col in actual_df:
                    print(f"Column {col} is not in actual_df")
                    print(goal_df[col])
                    different_columns.append(col)
                elif not goal_df[col].equals(actual_df[col]):
                    print(f"Column {col} is not equal.  Printing goal then actual.")
                    print(goal_df[col])
                    print(actual_df[col])
                    different_columns.append(col)
            print(
<<<<<<< HEAD
                f"{goal_folder / goal_file} and {actual_file} are not equal in columns:"
                + f" {different_columns}"
=======
                f"{goal_folder / goal_file} and {actual_file} are not equal in columns: "
                + f"{different_columns}"
>>>>>>> e17b55d2
            )
            # Print the differences
            print(os.system(f"diff -u {goal_folder/goal_file} {actual_file}"))
            raise ValueError(f"{goal_folder/goal_file} and {actual_file} are not equal")<|MERGE_RESOLUTION|>--- conflicted
+++ resolved
@@ -63,13 +63,8 @@
                     print(actual_df[col])
                     different_columns.append(col)
             print(
-<<<<<<< HEAD
-                f"{goal_folder / goal_file} and {actual_file} are not equal in columns:"
-                + f" {different_columns}"
-=======
                 f"{goal_folder / goal_file} and {actual_file} are not equal in columns: "
                 + f"{different_columns}"
->>>>>>> e17b55d2
             )
             # Print the differences
             print(os.system(f"diff -u {goal_folder/goal_file} {actual_file}"))
