--- conflicted
+++ resolved
@@ -248,11 +248,7 @@
 * Run `src/python/utils/select_from_results.py` to create a .csv database containing only the differences.
 * Set `DELETE_WORKDIRS` to `false` in `src/python/variables.py`.
 * Run `src/python/replay_merge.py --idx INDEX` (maybe add `-test`) for the index of the merge you are interested in.
-<<<<<<< HEAD
-  If the merge is in the small test, you may need to add `--merges_csv ./test/small-goal-files/result_adjusted.csv`.
-=======
   If the merge is in the small test, you may need to add `--merges_csv ./test/small-goal-files/result.csv`.
->>>>>>> 89b376f0
 
 ## Overwriting results manually
 
