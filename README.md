# Evaluation of VCS merging algorithms

![small-test](https://github.com/benedikt-schesch/AST-Merging-Evaluation/actions/workflows/small-test.yml/badge.svg)
![check-style](https://github.com/benedikt-schesch/AST-Merging-Evaluation/actions/workflows/check-style.yml/badge.svg)
![check-reproducibility](https://github.com/benedikt-schesch/AST-Merging-Evaluation/actions/workflows/check-reproducibility.yml/badge.svg)

## Requirements

### Python

To install all the Python requirements, create a conda or mamba environment:

With conda:

```bash
conda env create -f environment.yml
conda activate AST
```

With mamba (faster https://github.com/mamba-org/mamba):

```bash
mamba env create -f environment.yml
mamba activate AST
```

### Maven

You must use Maven version 3.9.*.

### Ubuntu

```bash
sudo apt-get install -y jq
command -v curl >/dev/null || sudo apt install curl -y
curl -fsSL https://cli.github.com/packages/githubcli-archive-keyring.gpg | sudo dd of=/usr/share/keyrings/githubcli-archive-keyring.gpg \
&& sudo chmod go+r /usr/share/keyrings/githubcli-archive-keyring.gpg \
&& echo "deb [arch=$(dpkg --print-architecture) signed-by=/usr/share/keyrings/githubcli-archive-keyring.gpg] https://cli.github.com/packages stable main" | sudo tee /etc/apt/sources.list.d/github-cli.list > /dev/null \
&& sudo apt update \
&& sudo apt install gh -y
curl -s https://packagecloud.io/install/repositories/github/git-lfs/script.deb.sh | sudo bash
```

### MacOS

```bash
brew install jq
brew install gh
```

### Java

You must install Java 8, 11 and 17. You must set the `JAVA8_HOME`, `JAVA11_HOME` and `JAVA17_HOME` environment variables to the respective Java installations.

---

## Run the code

### Test the stack

To test the stack, execute:

```bash
make small-test
```

This runs the entire code on two small repos.
The output data appears in `results/small/`.

* `results/small/result.csv`: the final result

* `results/small/merges/` contains all the merges.

* `results/small/merges_compared/` contains all merges and indicates whether the merge results are different and thus need to be analyzed.

* `results/small/merges_tested/` contains all merges that have been tested.

* `results/small/result.csv` contains the final result.

### Perform full analysis

To run the stack on all repos:

```bash
./run_full.sh
```

To run the stack on all repos and also diff the merges' outputs:

```bash
./run_full.sh -d
```

This will run the entire code on all the repos and automatically decompress the cache if `cache/` does not exist.
All the output data can be found in `results/`.
The final result is found in `results/result.csv`.
Directory `results/merges` contains all the merges for each repo.
Directory `results/merges_tested` contains all the merges that have been tested.

To execute `run_full.sh` on multiple machines in parallel create a machine address list in `machines.txt` and run:

```bash
./run_multiple_machine.sh main machines.txt <project_path_on_machine>
```

#### If `make small-test` fails

If `make small-test` fails in a branch that you wish to merge into the main
branch, run `make small-test` in the main branch (which should succeed) and also
in your branch, and investigate the differences.


### Load the stored cache

To decompress the cache run `make decompress-cache`. This is done automatically in `run_full.sh` if `cache/` does not exist.

### Store the cache

To store the cache `make compress-cache`.

### Clean Cache

To clean the cache run `make clean-cache`.

### Clean Workspace

To cleanup the workspace:`make clean`

### Style Checking

To run style checking run `make style`.

---

## Code structure

![alt text](illustrations/Architecture.drawio.png "Title")

## Directory structure

### Committed files

* run.sh -> This file executes each step of the stack.

* run_small.sh -> This file executes the stack on two repositories.

* run_full.sh -> This file executes the stack on all the repositories.

* src/ -> contains the following scripts:

  * python/ -> contains the following scripts:

    * merge_tester.py -> Main file which performs merges and evaluates all the results across all projects.

    * test_repo_heads.py -> Checks out all repos and removes all repos that fail their tests on main branch.

    * latex_output.py -> Output latex code for the resulting plots and table.

    * merge_analyzer.py -> Analyzes a merge to determine if it should be tested.

    * merges_sampler.py -> Samples merges to be tested.

    * get_repos.py -> Downloads the repos list.

    * cache_utils.py -> Contains functions to store and load the cache.

    * clean_cache_placeholders.py -> Removes all the cache placeholders.

    * repo.py -> Contains the Repo class which represents a repo.

    * split_repos.py -> Splits the repos for parallel execution.

    * write_head_hashes.py -> Writes the head hashes of all repos to a file.

    * add_jacoco_gradle.py -> Adds jacoco to gradle projects.

    * add_jacoco_maven.py -> Adds jacoco to maven projects.

  * scripts/ -> contains the following scripts:

    * run_repo_tests.sh -> Runs a repo's programmer provided tests.

    * merge_tools/ -> Contains all the merge tools scripts.

    * utils/

      * run_remotely.sh -> Runs the full stack on a remote machine.

      * run_multiple_machine.sh -> Runs the full stack on multiple remote machines.

  * src/main/java/astmergeevaluation/FindMergeCommits.java -> Finds all merge commits in a repo.

* input_data/ -> Input data, which is a list of repositories; see its README.md.

### Uncommitted Files

* cache/ -> This folder is a cache for each computation. contains:

  * test_result/ -> Caches the test results for a specific commit. Used for parent testing and repo validation.

  * merge_test_results/ -> Caches the test results for specific merges. Used for merge testing. First line indicates the merge result, second line indicates the run time.

  * merge_diff_results/ -> Caches the diff results for specific merges.

* cache-small/ -> This folder is a cache for each test computation. contains:

  * test_result/ -> Caches the test results for a specific commit. Used for parent testing and repo validation.

  * merge_test_results/ -> Caches the test results for specific merges. Used for merge testing. First line indicates the merge result, second line indicates the run time.

* .workdir/ -> This folder is used for the local computations of each process and content is named by Unix process (using "$$"). If `DELETE_WORKDIRS` is set to `false` in `src/python/variables.py` this folder is not deleted after the computation and can be inspected.

* repos/ -> In this folder each repo is cloned.

* results/ -> Contains all the results for the full analysis.

* results/small/ -> Contains all the results for the small analysis.

* jars/ -> Location for the IntelliMerge and Spork jars.

## Comparing merge algorithms

To investigate differences between two mergers:

<<<<<<< HEAD
* edit file `src/python/select_from_results.py` to reflect the differences you are interested in.
* run `src/python/select_from_results.py` to create a .csv database containing only the differences.
* Set `DELETE_WORKDIRS` to `false` in `src/python/variables.py`.
=======
* edit file `src/python/utils/select_from_results.py` to reflect the differences you are interested in.
* run `src/python/utils/select_from_results.py` to create a .csv database containing only the differences.
>>>>>>> 89ef2498
* run `src/python/replay_merge.py --idx INDEX` (maybe add `-test`) for the index of the merge you are interested in.<|MERGE_RESOLUTION|>--- conflicted
+++ resolved
@@ -222,12 +222,7 @@
 
 To investigate differences between two mergers:
 
-<<<<<<< HEAD
-* edit file `src/python/select_from_results.py` to reflect the differences you are interested in.
-* run `src/python/select_from_results.py` to create a .csv database containing only the differences.
-* Set `DELETE_WORKDIRS` to `false` in `src/python/variables.py`.
-=======
 * edit file `src/python/utils/select_from_results.py` to reflect the differences you are interested in.
 * run `src/python/utils/select_from_results.py` to create a .csv database containing only the differences.
->>>>>>> 89ef2498
+* Set `DELETE_WORKDIRS` to `false` in `src/python/variables.py`.
 * run `src/python/replay_merge.py --idx INDEX` (maybe add `-test`) for the index of the merge you are interested in.